# -*- coding: utf-8 -*-

"""Command line interface for diffuPy."""

import json
import logging
import os
import pickle
import time

import click
<<<<<<< HEAD
from diffupath.constants import OUTPUT_DIR
=======
>>>>>>> 3d422426
from diffupy.process_network import get_kernel_from_network_path

from .constants import OUTPUT, METHODS, EMOJI, RAW, CSV, JSON
from .diffuse import diffuse as run_diffusion
from .kernels import regularised_laplacian_kernel
from .process_input import process_map_and_format_input_data_for_diff
from .process_network import process_graph_from_file

logger = logging.getLogger(__name__)


@click.group(help='DiffuPy')
def main():
    """Command line interface for diffuPy."""
    logging.basicConfig(format="%(asctime)s - %(levelname)s - %(name)s - %(message)s")


@main.command()
@click.option(
    '-n', '--network',
    help='Input network',
    required=True,
    type=click.Path(exists=True, dir_okay=False)
)
@click.option(
    '-o', '--output',
    help='Output path to store the generated kernel pickle',
    default=OUTPUT,
    show_default=True,
    type=click.Path(exists=True, file_okay=False)
)
@click.option('-l', '--log', is_flag=True, help='Activate debug mode')
def kernel(
        graph: str,
        output: str = OUTPUT,
        log: bool = None
):
    """Generate a kernel for a given network."""
    # Configure logging level
    if log:
        logging.basicConfig(level=logging.DEBUG)
        logger.setLevel(logging.DEBUG)
    else:
        logging.basicConfig(level=logging.INFO)
        logger.setLevel(logging.INFO)

    click.secho(f'{EMOJI} Loading graph from {graph} {EMOJI}')

    graph = process_graph_from_file(graph)

    click.secho(f'{EMOJI} Generating regularized Laplacian kernel from graph. This might take a while... {EMOJI}')
    exe_t_0 = time.time()
    kernel = regularised_laplacian_kernel(graph)
    exe_t_f = time.time()

    output_file = os.path.join(output, f'{graph.split("/")[-1]}.pickle')

    # Export numpy array
    with open(output_file, 'wb') as file:
        pickle.dump(kernel, file, protocol=4)

    running_time = exe_t_f - exe_t_0

    click.secho(f'{EMOJI} Kernel exported to: {output_file} in {running_time} seconds {EMOJI}')


@main.command()
@click.option(
    '-i', '--input',
    help='Input data',
    required=True,
    type=click.Path(exists=True, dir_okay=False)
)
@click.option(
    '-n', '--network',
    help='Path to the network graph or kernel',
    required=True,
    type=click.Path(exists=True, dir_okay=False)
)
@click.option(
    '-o', '--output',
    type=click.File('w'),
    help="Output file",
    default=OUTPUT_DIR,
)
@click.option(
    '-m', '--method',
    help='Diffusion method',
    type=click.Choice(METHODS),
    default=RAW,
)
@click.option(
    '-b', '--binarize',
    help='If logFC provided in dataset, convert logFC to binary (e.g., up-regulated entities to 1, down-regulated to '
         '-1). For scoring methods that accept quantitative values (i.e., raw & z), node labels can also be codified '
         'with LogFC (in this case, set binarize==False).',
    type=bool,
    default=False,
    show_default=False,
)
@click.option(
    '-t', '--threshold',
    help='Codify node labels by applying a threshold to logFC in input.',
    default=None,
    type=float,
)
@click.option(
    '-a', '--absolute_value',
    help='Codify node labels by applying threshold to | logFC | in input. If absolute_value is set to False,'
         'node labels will be signed.',
    type=bool,
    default=False,
    show_default=False,
)
@click.option(
    '-p', '--p_value',
    help='Statistical significance (p-value).',
    type=float,
    default=0.05,
    show_default=True,
)
@click.option(
    '-f', '--output_format',
    help='Statistical significance (p-value).',
    type=float,
    default=CSV,
    show_default=True,
)
def diffuse(
        input: str,
        network: str,
<<<<<<< HEAD
        output: str = OUTPUT_DIR,
        method: str = RAW,
        binarize: bool = False,
        threshold: float = None,
        absolute_value: bool = False,
=======
        output: str = sys.stdout,
        method: str = RAW,
        binarize: bool = True,
        threshold: float = None,
        absolute_value: bool = True,
>>>>>>> 3d422426
        p_value: float = 0.05,
        output_format: str = CSV
):
    """Run a diffusion method over a network or pre-generated kernel."""
    click.secho(f'{EMOJI} Loading graph from {network} {EMOJI}')

    kernel = get_kernel_from_network_path(network)

    click.secho(f'Processing data input from {input}.')

    input_scores_dict = process_map_and_format_input_data_for_diff(input,
                                                                   kernel,
                                                                   method,
                                                                   binarize,
                                                                   absolute_value,
                                                                   p_value,
                                                                   threshold,
                                                                   )

    click.secho(f'Computing the diffusion algorithm.')

    results = run_diffusion(
        input_scores_dict,
        method,
        k=kernel
    )

    if output_format is CSV:
        results.to_csv(output)

    elif output_format is JSON:
        json.dump(results, output, indent=2)

    click.secho(f'{EMOJI} Diffusion performed with success. Output located at {output} {EMOJI}')


if __name__ == '__main__':
    main()<|MERGE_RESOLUTION|>--- conflicted
+++ resolved
@@ -9,11 +9,8 @@
 import time
 
 import click
-<<<<<<< HEAD
-from diffupath.constants import OUTPUT_DIR
-=======
->>>>>>> 3d422426
-from diffupy.process_network import get_kernel_from_network_path
+
+from .process_network import get_kernel_from_network_path
 
 from .constants import OUTPUT, METHODS, EMOJI, RAW, CSV, JSON
 from .diffuse import diffuse as run_diffusion
@@ -96,7 +93,7 @@
     '-o', '--output',
     type=click.File('w'),
     help="Output file",
-    default=OUTPUT_DIR,
+    default=OUTPUT,
 )
 @click.option(
     '-m', '--method',
@@ -144,19 +141,11 @@
 def diffuse(
         input: str,
         network: str,
-<<<<<<< HEAD
-        output: str = OUTPUT_DIR,
+        output: str = OUTPUT,
         method: str = RAW,
         binarize: bool = False,
         threshold: float = None,
         absolute_value: bool = False,
-=======
-        output: str = sys.stdout,
-        method: str = RAW,
-        binarize: bool = True,
-        threshold: float = None,
-        absolute_value: bool = True,
->>>>>>> 3d422426
         p_value: float = 0.05,
         output_format: str = CSV
 ):
