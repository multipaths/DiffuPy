--- conflicted
+++ resolved
@@ -148,7 +148,6 @@
 
     click.secho(f'Codifying data from {input_data}.')
 
-<<<<<<< HEAD
     input_scores_dict = process_map_and_format_input_data_for_diff(input_data,
                                                                    kernel,
                                                                    method,
@@ -157,9 +156,7 @@
                                                                    p_value,
                                                                    threshold,
                                                                    )
-=======
-    label_dict = process_input(data, method, binarize, absolute_value, p_value, threshold)
->>>>>>> d6772308
+
 
     click.secho(f'Running the diffusion algorithm.')
 
