# -*- coding: utf-8 -*-

"""Command line interface for diffuPy."""

import json
import logging
import os
import pickle
import time
from typing import Optional, Callable, Union

import click

<<<<<<< HEAD
from .constants import OUTPUT, METHODS, EMOJI, Z, CSV, JSON
=======
from .constants import OUTPUT, METHODS, EMOJI, RAW, CSV, JSON, Z
>>>>>>> 91fe0a0c
from .diffuse import diffuse as run_diffusion
from .kernels import regularised_laplacian_kernel
from .process_input import process_map_and_format_input_data_for_diff
from .process_network import get_kernel_from_network_path
from .process_network import process_graph_from_file

logger = logging.getLogger(__name__)


@click.group(help='DiffuPy')
def main():
    """Command line interface for diffuPy."""
    logging.basicConfig(format="%(asctime)s - %(levelname)s - %(name)s - %(message)s")


@main.command()
@click.option(
    '-g', '--graph',
    help='Input network',
    required=True,
    type=click.Path(exists=True, dir_okay=False)
)
@click.option(
    '-o', '--output',
    help='Output path to store the generated kernel pickle',
    default=os.path.join(OUTPUT, 'kernel.json'),
    show_default=True,
    type=click.Path(file_okay=True)
)
@click.option('-l', '--log', is_flag=True, help='Activate debug mode')
def kernel(
        graph: str,
        output: Optional[str] = os.path.join(OUTPUT, 'kernel.json'),
        log: bool = False
):
    """Generate a kernel for a given network.

    :param network: Path to the network as a (NetworkX) graph to be transformed to kernel.
    :param output: Path (with file name) for the generated scores output file. By default '$OUTPUT/diffusion_scores.csv'
    :param log: Logging profiling option.
    """
    # Configure logging level
    if log:
        logging.basicConfig(level=logging.DEBUG)
        logger.setLevel(logging.DEBUG)
    else:
        logging.basicConfig(level=logging.INFO)
        logger.setLevel(logging.INFO)

    click.secho(f'{EMOJI} Loading graph from {graph} {EMOJI}')

    click.secho(f'{EMOJI} Generating regularized Laplacian kernel from graph. This might take a while... {EMOJI}')
    exe_t_0 = time.time()
    kernel = regularised_laplacian_kernel(process_graph_from_file(graph))
    exe_t_f = time.time()

    # Export numpy array
    with open(output, 'wb') as file:
        pickle.dump(kernel, file, protocol=4)

    running_time = exe_t_f - exe_t_0

    click.secho(f'{EMOJI} Kernel exported to: {output} in {running_time} seconds {EMOJI}')


@main.command()
@click.option(
    '-i', '--input',
    help='Input data',
    required=True,
    type=click.Path(exists=True, dir_okay=False)
)
@click.option(
    '-n', '--network',
    help='Path to the network graph or kernel',
    required=True,
    type=click.Path(exists=True, dir_okay=False)
)
@click.option(
    '-o', '--output',
    type=click.File('w'),
    help="Output file",
    default=os.path.join(OUTPUT, 'diffusion_scores.csv'),
)
@click.option(
    '-m', '--method',
    help='Diffusion method',
    type=click.Choice(METHODS),
    default=Z,
)
@click.option(
    '-b', '--binarize',
    help='If logFC provided in dataset, convert logFC to binary (e.g., up-regulated entities to 1, down-regulated to '
         '-1). For scoring methods that accept quantitative values (i.e., raw & z), node labels can also be codified '
         'with LogFC (in this case, set binarize==False).',
    type=bool,
    default=False,
    show_default=False,
)
@click.option(
    '-t', '--threshold',
    help='Codify node labels by applying a threshold to logFC in input.',
    default=None,
    type=float,
)
@click.option(
    '-a', '--absolute_value',
    help='Codify node labels by applying threshold to | logFC | in input. If absolute_value is set to False,'
         'node labels will be signed.',
    type=bool,
    default=False,
    show_default=False,
)
@click.option(
    '-p', '--p_value',
    help='Statistical significance (p-value).',
    type=float,
    default=0.05,
    show_default=True,
)
@click.option(
    '-f', '--format_output',
    help='Choose CSV or JSON output scores file format.',
    type=str,
    default=CSV,
    show_default=True,
)
def diffuse(
        input: str,
        network: str,
        output: Optional[str] = os.path.join(OUTPUT, 'diffusion_scores.csv'),
        method: Union[str, Callable] = Z,
        binarize: Optional[bool] = False,
        threshold: Optional[float] = None,
        absolute_value: Optional[bool] = False,
        p_value: Optional[float] = 0.05,
        format_output: Optional[str] = CSV,
        kernel_method: Optional[Callable] = regularised_laplacian_kernel
):
    """Run a diffusion method for the provided input_scores over a given network.

    :param input: Path to a (miscellaneous format) data input to be processed/formatted.
    :param network: Path to the network as a (NetworkX) graph or as a (diffuPy.Matrix) kernel.
    :param output: Path (with file name) for the generated scores output file. By default '$OUTPUT/diffusion_scores.csv'
    :param method:  Elected method ["raw", "ml", "gm", "ber_s", "ber_p", "mc", "z"] or custom method FUNCTION(network, scores, kargs). By default 'raw'
    :param binarize: If logFC provided in dataset, convert logFC to binary. By default False
    :param threshold: Codify node labels by applying a threshold to logFC in input. By default None
    :param absolute_value: Codify node labels by applying threshold to | logFC | in input. By default False
    :param p_value: Statistical significance. By default 0.05
    :param format_output: Elected output format ["CSV", "JSON"]. By default 'CSV'
    :param kernel_method: Callable method for kernel computation.
    """
    click.secho(f'{EMOJI} Loading graph from {network} {EMOJI}')

    kernel = get_kernel_from_network_path(network, False, kernel_method=kernel_method)

    click.secho(f'{EMOJI} Processing data input from {input}. {EMOJI}')

    formated_input_scores = process_map_and_format_input_data_for_diff(input,
                                                                       kernel,
                                                                       method,
                                                                       binarize,
                                                                       absolute_value,
                                                                       p_value,
                                                                       threshold,
                                                                       )

    click.secho(f'{EMOJI} Computing the diffusion algorithm. {EMOJI}')

    results = run_diffusion(
        formated_input_scores,
        method,
        k=kernel
    )

    if format_output == CSV:
        results.as_csv(output)

    if format_output == JSON:
        json.dump(results, output, indent=2)

    click.secho(f'{EMOJI} Diffusion performed with success. Output located at {output} {EMOJI}\n')


if __name__ == '__main__':
    main()<|MERGE_RESOLUTION|>--- conflicted
+++ resolved
@@ -11,11 +11,7 @@
 
 import click
 
-<<<<<<< HEAD
-from .constants import OUTPUT, METHODS, EMOJI, Z, CSV, JSON
-=======
-from .constants import OUTPUT, METHODS, EMOJI, RAW, CSV, JSON, Z
->>>>>>> 91fe0a0c
+from .constants import CSV, EMOJI, JSON, METHODS, OUTPUT, RAW, Z
 from .diffuse import diffuse as run_diffusion
 from .kernels import regularised_laplacian_kernel
 from .process_input import process_map_and_format_input_data_for_diff
