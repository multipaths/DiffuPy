--- conflicted
+++ resolved
@@ -1,16 +1,12 @@
 # -*- coding: utf-8 -*-
 
 """Main matrix class and processing of input data."""
-<<<<<<< HEAD
 
 import logging
 from typing import Dict, Optional, Union, List, Set, Tuple
 
 import numpy as np
-=======
-from typing import Dict, Optional
-
->>>>>>> d6772308
+
 import pandas as pd
 
 from .constants import *
@@ -202,25 +198,9 @@
             f'.csv or .tsv file extension.'
         )
 
-<<<<<<< HEAD
 
 """Pipeline input scores"""
 
-=======
-    df = pd.read_csv(
-        path,
-        header=0,
-        sep=FORMAT_SEPARATOR_MAPPING[CSV] if fmt == CSV else FORMAT_SEPARATOR_MAPPING[TSV]
-    )
-
-    # Ensure that minimally column Node is in dataset
-    if NODE not in df.columns:
-        raise ValueError(
-            f'Ensure that your file contains a column {NODE} with node IDs.'
-        )
-
-    return _codify_input_data(df, method, binning, absolute_value, p_value, threshold)
->>>>>>> d6772308
 
 def _codify_input_data(df: pd.DataFrame,
                        method: str,
@@ -541,7 +521,6 @@
                 total_mapping += len(mapping)
                 total_labels += len(mapped_labels[input_type])
 
-<<<<<<< HEAD
     else:
         raise TypeError(
             f'{EMOJI} The input labels data structure can not be processed for label mapping'
@@ -677,9 +656,6 @@
 
     return mapped_dict
 
-=======
-"""Generate input vector from dataset labels"""
->>>>>>> d6772308
 
 """Generate/format data input as a vector/matrix for the diffusion computation matching the kernel rows"""
 
