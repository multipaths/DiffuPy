# -*- coding: utf-8 -*-

"""Main matrix class and processing of input data."""
<<<<<<< HEAD
=======

import logging
from typing import Dict, Optional, Union, List, Set, Tuple

import numpy as np
>>>>>>> 3d422426

import logging
from collections import defaultdict
from typing import Dict, Optional, Union, List, Set, Tuple

import numpy as np
import pandas as pd

from .constants import *
from .matrix import Matrix
from .utils import from_pickle, from_json, from_dataframe_file, from_nparray_to_df, get_random_value_from_dict, \
<<<<<<< HEAD
    get_random_key_from_dict, parse_xls_to_df, print_dict_dimensions
=======
    get_random_key_from_dict, parse_xls_to_df, log_dict
>>>>>>> 3d422426

log = logging.getLogger(__name__)

"""Process input data"""


<<<<<<< HEAD
def process_map_and_format_input_data_for_diff(
        data_input: Union[str, pd.DataFrame, list, dict, np.ndarray, Matrix],
        kernel: Matrix,
        method: str = 'raw',
        binning: Optional[bool] = False,
        absolute_value: Optional[bool] = False,
        p_value: Optional[float] = None,
        threshold: Optional[float] = None,
        background_labels: Optional[Union[list, Dict[str, list]]] = None,
        show_statistics: bool = True,
        **further_parse_args
) -> Matrix:
=======
def process_map_and_format_input_data_for_diff(data_input: Union[str, pd.DataFrame, list, dict, np.ndarray, Matrix],
                                               kernel: Matrix,
                                               method: str = 'raw',
                                               binning: Optional[bool] = False,
                                               absolute_value: Optional[bool] = False,
                                               p_value: Optional[float] = None,
                                               threshold: Optional[float] = None,
                                               background_labels: Optional[Union[list, Dict[str, list]]] = None,
                                               show_statistics: bool = True,
                                               **further_parse_args
                                               ) -> Matrix:
>>>>>>> 3d422426
    """Process miscellaneous data input, perform the mapping to the diffusion background network (as a kernel) and format it for the diffusion computation function.

    :param data_input: A miscellaneous data input to be processed/formatted for the diffuPy diffusion computation.
    :param kernel: A pre-computed kernel to perform the label mapping and the matching for the input formatting.
    :param method: Elected method ["raw", "ml", "gm", "ber_s", "ber_p", "mc", "z"].
    :param binning: If logFC provided in dataset, convert logFC to binary.
    :param absolute_value: Codify node labels by applying threshold to | logFC | in input.
    :param p_value: Statistical significance.
    :param threshold: Codify node labels by applying a threshold to logFC in input.
    :param background_labels: Labels set to map the input labels, which can provide label classification by type dict.
    :param further_parse_args: Arguments to refine the data input parsing, among which:
                                for string list parsing: separ_str
                                for excel/csv parsing: min_row, cols_mapping, relevant_cols, irrelevant_cols
                                for excel: relevant_sheets, irrelevant_sheets
                                for mapping: check_substrings (as a bool if input list or list of labels types if input dict)
    """
    # If specific label background not provided, get a list from kernel labels.
    if not background_labels:
        background_labels = list(kernel.rows_labels)

    # Pipeline the input, first preprocessing it, then mapping it to the background labels
    # and finally formatting it with the kernel reference.
    return format_input_for_diffusion(map_labels_input(input_labels=process_input_data(data_input,
                                                                                       method,
                                                                                       binning,
                                                                                       absolute_value,
                                                                                       p_value,
                                                                                       threshold,
                                                                                       **further_parse_args
                                                                                       ),
                                                       background_labels=background_labels,
                                                       check_substrings=further_parse_args.get('check_substrings'),
<<<<<<< HEAD
                                                       show_descriptive_stat=show_statistics
=======
                                                       show_statistics=show_statistics
>>>>>>> 3d422426
                                                       ),
                                      kernel
                                      )


<<<<<<< HEAD
def process_input_data(
        data_input: Union[str, list, dict, np.ndarray, pd.DataFrame],
        method: str = RAW,
        binning: bool = False,
        absolute_value: bool = False,
        p_value: float = 0.05,
        threshold: Optional[float] = 0.5,
        **further_parse_args
) -> Union[list, Dict[str, int], Dict[str, Dict[str, int]], Dict[str, list]]:
=======
def process_input_data(data_input: Union[str, list, dict, np.ndarray, pd.DataFrame],
                       method: str = 'raw',
                       binning: bool = False,
                       absolute_value: bool = False,
                       p_value: float = 0.05,
                       threshold: Optional[float] = 0.5,
                       **further_parse_args
                       ) -> Union[list, Dict[str, int], Dict[str, Dict[str, int]], Dict[str, list]]:
>>>>>>> 3d422426
    """Pipeline the provided miscellaneous data input for further processing, in the following standardized data structures: label list, type_dict label lists, label-scores dict or type_dict label-scores dicts.

    :param data_input: A miscellaneous data input to be processed.
    :param method: Elected method ["raw", "ml", "gm", "ber_s", "ber_p", "mc", "z"]
    :param binning: If logFC provided in dataset, convert logFC to binary.
    :param absolute_value: Codify node labels by applying threshold to | logFC | in input.
    :param p_value: Statistical significance.
    :param threshold: Codify node labels by applying a threshold to logFC in input.
    :param further_parse_args: Arguments to refine the data input parsing, among which:
                                for string list parsing: separ_str
                                for excel/csv parsing: min_row, cols_mapping, relevant_cols, irrelevant_cols
                                for excel: relevant_sheets, irrelevant_sheets
    """
    log.info("Processing the data input.")

    # Preprocess the raw input according its data structure types.
    preprocessed_data = _process_data_input_format(data_input, **further_parse_args)

    # If the preprocessed input is a list or a label type dict (Dict[str, list]) return it for latter categorical input generation.
    if _label_list_data_struct_check(preprocessed_data) or _type_dict_label_list_data_struct_check(preprocessed_data):
        return preprocessed_data

    # If the preprocessed input is a label type label-scores dict (Dict[str, pd.DataFrame]) pipeline it for scores codifying.
    if isinstance(preprocessed_data, dict):
        return {label_type: _codify_input_data(preprocessed_data_i,
                                               method,
                                               binning,
                                               absolute_value,
                                               p_value,
                                               threshold,
                                               further_parse_args.get('cols_titles_mapping')
                                               )
                for label_type, preprocessed_data_i in preprocessed_data.items()
                }

    # If the preprocessed input is a scores-label dataframe (pd.DataFrame) pipeline it for scores codifying.
    return _codify_input_data(preprocessed_data,
                              method,
                              binning,
                              absolute_value,
                              p_value,
                              threshold,
                              further_parse_args.get('cols_titles_mapping')
                              )


"""Process input formats"""


<<<<<<< HEAD
def _process_data_input_format(
        raw_data_input: Union[str, list, dict, np.ndarray, pd.DataFrame],
        separ_str: str = ', ',
        **further_parse_args
) -> Union[pd.DataFrame, list, Dict[str, Union[pd.DataFrame, list]]]:
=======
def _process_data_input_format(raw_data_input: Union[str, list, dict, np.ndarray, pd.DataFrame],
                               separ_str: str = ', ',
                               **further_parse_args) -> Union[pd.DataFrame, list, Dict[str, Union[pd.DataFrame, list]]]:
>>>>>>> 3d422426
    """Format the input as a label-score dataframe, a list or a labels or a type dict for latter input processing."""
    if isinstance(raw_data_input, str):
        # If the data input type is a string, mostly will be a path to the dataset file.
        if os.path.isfile(raw_data_input):
            return _process_data_input_format(_load_data_input_from_file(raw_data_input, **further_parse_args))
        elif '/' in raw_data_input and separ_str not in ['/', ' /', '/ ']:
            raise IOError(
                f'{EMOJI} The file could not have been located in the provided data input path,.'
            )
        # If the data input is not identified as a path, it will be treated as a label list with an indicated separator.
        else:
            return _process_data_input_format(raw_data_input.split(separ_str))

    elif isinstance(raw_data_input, list) or isinstance(raw_data_input, set):
        return list(set(raw_data_input))

    if isinstance(raw_data_input, pd.DataFrame):
        return raw_data_input

    elif isinstance(raw_data_input, dict):
        # If the data input type dict is a label-scores dict, codify it as a Panda's dataframe for latter processing.
        if _label_scores_dict_data_struct_check(raw_data_input):
<<<<<<< HEAD
            df = pd.DataFrame.from_dict({NODE: list(raw_data_input.keys()), LOG_FC: list(raw_data_input.values())})
            return df
=======
            return pd.DataFrame.from_dict(raw_data_input, orient='index')
>>>>>>> 3d422426
        # Else it will be treated as a label_type dict, calling recursively the process input format for each type subset (key).
        else:
            # It is assumed that the all the dict values match the same data type.
            return {label_type: _process_data_input_format(data_i) for label_type, data_i in raw_data_input.items()}

    elif isinstance(raw_data_input, np.ndarray):
        return from_nparray_to_df(raw_data_input)

    elif isinstance(raw_data_input, Matrix):
        return raw_data_input.to_df()

    else:
        raise TypeError(
            f'{EMOJI} The imported kernel type is not valid. Please ensure is provided as a diffupy '
            f'Matrix, a Dict, NumpyArray or Pandas DataFrame. '
        )


def _load_data_input_from_file(path: str, **further_parse_args) -> Union[pd.DataFrame, list]:
    """Load and process the input data according the input file format."""
    if path.endswith(CSV):
        return from_dataframe_file(path, CSV)

    elif path.endswith(XLS_FORMATS):
        return parse_xls_to_df(path,
                               further_parse_args.get('min_row'),
                               further_parse_args.get('relevant_sheets'),
                               further_parse_args.get('irrelevant_sheets'),
                               further_parse_args.get('relevant_cols'),
                               further_parse_args.get('irrelevant_cols')
                               )

    elif path.endswith(TSV):
        return from_dataframe_file(path, TSV)

    elif path.endswith(PICKLE):
        return from_pickle(path)

    elif path.endswith(JSON):
        return from_json(path)

    else:
        raise IOError(
            f'There is a problem with your file. Please ensure the file you submitted is correctly formatted with a'
            f'.csv or .tsv file extension.'
        )


"""Pipeline input scores"""
<<<<<<< HEAD


def _codify_input_data(
        df: pd.DataFrame,
        method: str,
        binning: bool,
        absolute_value: bool,
        p_value: float,
        threshold: Optional[float],
        cols_titles_mapping: Optional[Dict[str, str]] = None
) -> Union[Dict[str, Dict[str, int]], Dict[str, int]]:
    """Process the input scores dataframe for the codifying process."""
    # Rename dataframe column titles according (if) provided label_mapping.
    if cols_titles_mapping is not None:
        for label_to_rename, new_name in cols_titles_mapping.items():
            if label_to_rename in df.columns:
                df = df.rename(columns={label_to_rename: new_name})

    # Ensure that node labeling is in the provided dataset.
    if not any(n in df.columns for n in NODE_LABELING):
        raise ValueError(
            f'Ensure that your file contains a column {NODE_LABELING} with node IDs.'
        )

    # Standardize the title of the node column labeling column to 'Label', for later processing.
    if LABEL not in df.columns:
        for l in list(df.columns):
            if l in NODE_LABELING:
                df = df.rename(columns={l: LABEL})
                break

    # If node type provided in a column, classify in a dictionary the input codification by its node type.
    if NODE_TYPE in df.columns:

        node_types = list(set(df[NODE_TYPE]))  # Get the node types list set.
        codified_by_type_dict = {}

        for node_type in node_types:
            # Filter the nodes by the iterable type.
            df_by_type = df.loc[df[NODE_TYPE] == node_type]

            # Codify the nodes for the iterable type.
            codified_by_type_dict[node_type] = _codify_method_check(df_by_type,
                                                                    method,
                                                                    binning,
                                                                    absolute_value,
                                                                    p_value,
                                                                    threshold
                                                                    )
        return codified_by_type_dict

    else:
        # Codify all the nodes of the dataframe.
        return _codify_method_check(df,
                                    method,
                                    binning,
                                    absolute_value,
                                    p_value,
                                    threshold
                                    )
=======


def _codify_input_data(df: pd.DataFrame,
                       method: str,
                       binning: bool,
                       absolute_value: bool,
                       p_value: float,
                       threshold: Optional[float],
                       cols_titles_mapping: Optional[Dict[str, str]] = None
                       ) -> Union[Dict[str, Dict[str, int]],
                                  Dict[str, int]]:
    """Process the input scores dataframe for the codifying process."""
    # Rename dataframe column titles according (if) provided label_mapping.
    if cols_titles_mapping is not None:
        for label_to_rename, new_name in cols_titles_mapping.items():
            if label_to_rename in df.columns:
                df = df.rename(columns={label_to_rename: new_name})

    # Ensure that node labeling is in the provided dataset.
    if not any(n in df.columns for n in NODE_LABELING):
        raise ValueError(
            f'Ensure that your file contains a column {NODE_LABELING} with node IDs.'
        )
>>>>>>> 3d422426

    # Standardize the title of the node column labeling column to 'Label', for later processing.
    if LABEL not in df.columns:
        for l in list(df.columns):
            if l in NODE_LABELING:
                df = df.rename(columns={l: LABEL})
                break

    # If node type provided in a column, classify in a dictionary the input codification by its node type.
    if NODE_TYPE in df.columns:

        node_types = list(set(df[NODE_TYPE]))  # Get the node types list set.
        codified_by_type_dict = {}

        for node_type in node_types:
            # Filter the nodes by the iterable type.
            df_by_type = df.loc[df[NODE_TYPE] == node_type]

            # Codify the nodes for the iterable type.
            codified_by_type_dict[node_type] = _codify_method_check(df_by_type,
                                                                    method,
                                                                    binning,
                                                                    absolute_value,
                                                                    p_value,
                                                                    threshold
                                                                    )
        return codified_by_type_dict

<<<<<<< HEAD
def _codify_method_check(
        df: pd.DataFrame,
        method: str,
        binning: bool,
        absolute_value: bool,
        p_value: float,
        threshold: Optional[float],
) -> Dict[str, int]:
=======
    else:
        # Codify all the nodes of the dataframe.
        return _codify_method_check(df,
                                    method,
                                    binning,
                                    absolute_value,
                                    p_value,
                                    threshold
                                    )


def _codify_method_check(df: pd.DataFrame,
                         method: str,
                         binning: bool,
                         absolute_value: bool,
                         p_value: float,
                         threshold: Optional[float],
                         ) -> Dict[str, int]:
>>>>>>> 3d422426
    """Classify the input data codification according the diffusion method."""
    # Prepare input data for quantitative diffusion scoring methods
    if method == RAW or method == Z:
        return _codify_quantitative_input_data(df, binning, absolute_value, p_value, threshold)

    # Prepare input data for non-quantitative diffusion methods
    elif method == ML or method == GM:
        return _codify_non_quantitative_input_data(df, p_value, threshold)

    else:
        # TODO: ber_s, ber_p, mc
        raise NotImplementedError('This diffusion method has not been yet implemented.')


"""Assign binary scores to input for scoring methods that ONLY accept non-quantitative values"""


def _codify_non_quantitative_input_data(
        df: pd.DataFrame,
        p_value: float,
        threshold: Optional[float]
) -> Dict[str, int]:
    """Codify input data to get a set of scored nodes for scoring methods that accept non-quantitative values."""
    # LogFC provided in dataset and threshold given
    if LOG_FC in df.columns and threshold:

        # Label nodes with 1 if | logFC | passes threshold
        df.loc[(df[LOG_FC]).abs() >= threshold, SCORE] = 1
        # Label nodes with -1 if | logFC | below threshold
        df.loc[(df[LOG_FC]).abs() < threshold, SCORE] = -1

        # If adjusted p-values are provided in dataset, score nodes that are not statistically significant with -1
        if P_VALUE in df.columns:
            df.loc[df[P_VALUE] > p_value, SCORE] = -1

        return df.set_index(LABEL)[SCORE].to_dict()

    # If input dataset exclusively contains IDs and no logFC, or if threshold is not given, then assign scores as 1
    df[SCORE] = 1

    return df.set_index(LABEL)[SCORE].to_dict()


"""Assign binary scores to input for scoring methods that accept quantitative values"""


def _codify_quantitative_input_data(
        df: pd.DataFrame,
        binning: bool,
        absolute_value: bool,
        p_value: float,
        threshold: Optional[float],
) -> Dict[str, int]:
    """Codify input data to get a set of scored nodes for scoring methods that accept quantitative values."""
    # LogFC provided in dataset and threshold given
    if LOG_FC in df.columns and threshold:

        # Binarize scores with 1, 0 and/or -1
        if binning is True:

            # Add binning scores where | logFC | values above threshold are 1 and below are 0
            if absolute_value is True:
                return _bin_quantitative_input_by_abs_val(df, threshold, p_value)

            # Add signed scores where | logFC | values above threshold are 1 or -1 (signed) and values below are 0

            return _bin_quantitative_input_by_threshold(df, threshold, p_value)

        # Labels are 0s or logFC values rather than binary values
        else:
            # Codify inputs with | logFC | if they pass threshold; otherwise assign score as 0
            if absolute_value is True:
                return _codify_quantitative_input_by_abs_val(df, threshold, p_value)

            # Codify inputs with logFC if they pass threshold; otherwise assign score as 0
            return _codify_quantitative_input_by_threshold(df, threshold, p_value)

    # If input dataset exclusively contains IDs and no logFC, or if threshold is not given, then assign scores as 1
    df[SCORE] = 1

    return df.set_index(LABEL)[SCORE].to_dict()


def _bin_quantitative_input_by_abs_val(
        df: pd.DataFrame,
        threshold: float,
        p_value: float,
) -> Dict[str, int]:
    """Process quantitative inputs and bin scores by absolute value."""
    # Add score 1 if | logFC | is above threshold
    df.loc[(df[LOG_FC]).abs() >= threshold, SCORE] = 1
    # Add score 0 if | logFC | below threshold
    df.loc[(df[LOG_FC]).abs() < threshold, SCORE] = 0

    # logFC and adjusted p-values are provided in dataset
    if P_VALUE in df.columns:
        return _remove_non_significant_entities(df, p_value)

    return df.set_index(LABEL)[SCORE].to_dict()


def _bin_quantitative_input_by_threshold(
        df: pd.DataFrame,
        threshold: float,
        p_value: float,
) -> Dict[str, int]:
    """Process quantitative inputs and bin scores by threshold."""
    # Add score 1 if logFC is above threshold
    df.loc[df[LOG_FC] >= threshold, SCORE] = 1
    # Add score 0 if | logFC | below threshold
    df.loc[(df[LOG_FC]).abs() < threshold, SCORE] = 0
    # Replace remaining score with -1 (i.e. | logFC | above threshold but sign is negative)
    df = df.fillna(-1)

    if p_value:
        # LogFC values and adjusted p-values are provided in dataset
        if P_VALUE in df.columns:
            # Disregard entities if logFC adjusted p-value is not significant
            return _remove_non_significant_entities(df, p_value)

    return df.set_index(LABEL)[SCORE].to_dict()


"""Assign logFC as score for input for scoring methods that accept quantitative values"""


def _codify_quantitative_input_by_abs_val(
        df: pd.DataFrame,
        threshold: float,
        p_value: float,
) -> Dict[str, int]:
    """Codify nodes with | logFC | if they pass threshold, otherwise score is 0."""
    # Codify nodes with | logFC | if they pass threshold
    df.loc[(df[LOG_FC]).abs() >= threshold, SCORE] = (df[LOG_FC]).abs()
    # Codify nodes with score 0 if it falls below threshold
    df.loc[(df[LOG_FC]).abs() < threshold, SCORE] = 0

    # LogFC and adjusted p-values are provided in dataset
    if P_VALUE in df.columns:
        # Disregard entities if logFC adjusted p-value is not significant
        return _remove_non_significant_entities(df, p_value)

    return df.set_index(LABEL)[SCORE].to_dict()


def _codify_quantitative_input_by_threshold(
        df: pd.DataFrame,
        threshold: float,
        p_value: float,
) -> Dict[str, int]:
    """Codify inputs with logFC if they pass threshold value."""
    df.loc[df[LOG_FC] >= threshold, SCORE] = df[LOG_FC]
    df.loc[(df[LOG_FC]).abs() < threshold, SCORE] = 0
    df.loc[((df[LOG_FC]).abs() >= threshold) & ((df[LOG_FC]) < 0), SCORE] = df[LOG_FC]

    # LogFC values and adjusted p-values are provided in dataset
    if P_VALUE in df.columns:
        # Disregard entities if logFC adjusted p-value is not significant
        return _remove_non_significant_entities(df, p_value)

    return df.set_index(LABEL)[SCORE].to_dict()


def _remove_non_significant_entities(df: pd.DataFrame, p_value: float) -> Dict[str, int]:
    # Label entity 0 if adjusted p-value for logFC is not significant
    df.loc[df[P_VALUE] > p_value, SCORE] = 0

    return df.set_index(LABEL)[SCORE].to_dict()


"""Data structures format checkers"""


def _label_scores_dict_data_struct_check(v: Union[dict, list]) -> bool:
    """Check data structure type Dict[str, int]."""
    return isinstance(v, dict) and isinstance(get_random_value_from_dict(v), (int, float))


def _type_dict_label_scores_dict_data_struct_check(v: Union[dict, list]) -> bool:
    """Check data structure type Dict[str, Dict[str, int]]."""
    return isinstance(v, dict) and isinstance(get_random_value_from_dict(v), dict) and isinstance(
        get_random_value_from_dict(get_random_value_from_dict(v)), (int, float))


<<<<<<< HEAD
def _two_dimensional_type_dict_label_scores_dict_data_struct_check(v: Union[dict, list]) -> bool:
    """Check data structure type Dict[str, Dict[str, Dict[str, int]]]."""
    return isinstance(v, dict) and isinstance(get_random_value_from_dict(v), dict) and isinstance(
        get_random_value_from_dict(get_random_value_from_dict(v)), dict) and isinstance(
        get_random_value_from_dict(get_random_value_from_dict(get_random_value_from_dict(v))), (int, float))


def _label_list_data_struct_check(v: Union[dict, list]) -> bool:
    """Check data structure type list."""
    return isinstance(v, list) or isinstance(v, set)
=======
def _label_list_data_struct_check(v: Union[dict, list]) -> bool:
    """Check data structure type list."""
    return isinstance(v, list)
>>>>>>> 3d422426


def _type_dict_label_list_data_struct_check(v: Union[dict, list]) -> bool:
    """Check data structure type Dict[str, list]."""
<<<<<<< HEAD
    return isinstance(v, dict) and _label_list_data_struct_check(get_random_value_from_dict(v))


def _two_dimensional_type_dict_label_list_data_struct_check(v: Union[dict, list]) -> bool:
    """Check data structure type Dict[str, Dict[str, list]]."""
    return isinstance(v, dict) and isinstance(get_random_value_from_dict(v), dict) and _label_list_data_struct_check(
        get_random_value_from_dict(get_random_value_from_dict(v)))
=======
    return isinstance(v, dict) and isinstance(get_random_value_from_dict(v), list)
>>>>>>> 3d422426


"""Mappers from input to network background"""


<<<<<<< HEAD
def map_labels_input(
        input_labels: Union[list, Dict[str, int], Dict[str, list], Dict[str, Dict[str, int]]],
        background_labels: Union[list, Dict[str, list], Dict[str, Dict[str, list]]],
        check_substrings: Union[List, bool] = None,
        show_descriptive_stat: bool = False
) -> Union[Dict[str, int], list]:
    """Get the mappings from preprocessed input_labels."""
    log.info("Mapping the input labels to the background labels reference.")

    if _label_list_data_struct_check(background_labels):
=======
def map_labels_input(input_labels: Union[list, Dict[str, int], Dict[str, Dict[str, int]], Dict[str, list]],
                     background_labels: Union[Dict[str, list], list],
                     check_substrings: Union[List, bool] = None,
                     show_statistics: bool = False) -> Union[Dict[str, int], list]:
    """Get the mappings from preprocessed input_labels."""
    log.info("Mapping the input labels to the background labels reference.")

    """Map nodes from input dataset to nodes in network to get a set of labelled nodes."""
    if isinstance(background_labels, list):
>>>>>>> 3d422426
        mapped_labels = _map_labels_to_background(input_labels,
                                                  background_labels,
                                                  check_substring=check_substrings)

<<<<<<< HEAD
    # If type dict _map_labels_to_background for each classified input_labels.
    elif _type_dict_label_list_data_struct_check(background_labels) or _type_dict_label_scores_dict_data_struct_check(
            background_labels):
=======
    elif isinstance(background_labels, dict):
>>>>>>> 3d422426
        mapped_labels = {node_type: _map_labels_to_background(input_labels,
                                                              node_set,
                                                              background_labels_type=node_type,
                                                              check_substring=check_substrings)
                         for node_type, node_set
                         in background_labels.items()
                         if _map_labels_to_background(input_labels,
                                                      node_set,
                                                      background_labels_type=node_type,
                                                      check_substring=check_substrings) not in [[], {}]
                         }
<<<<<<< HEAD

    # If two-dimensional type dict call recursively map_labels_input.
    elif _two_dimensional_type_dict_label_list_data_struct_check(
            background_labels) or _two_dimensional_type_dict_label_scores_dict_data_struct_check(background_labels):
        mapped_labels = {node_type: map_labels_input(input_labels,
                                                     node_set,
                                                     check_substrings,
                                                     show_descriptive_stat=False
                                                     )
                         for node_type, node_set
                         in background_labels.items()
                         if map_labels_input(input_labels,
                                             node_set,
                                             check_substrings,
                                             show_descriptive_stat=False
                                             ) not in [[], {}]
                         }

=======
>>>>>>> 3d422426
    else:
        raise IOError(
            f'{EMOJI} The background mapping labels should be provided as a label list or as a type dict of label list.'
        )

<<<<<<< HEAD
    if show_descriptive_stat:
        print_dict_dimensions(mapping_statistics(input_labels, mapped_labels), title='Mapping descriptive statistics')
=======
    if show_statistics:
        log_dict(mapping_statistics(mapped_labels, input_labels))
>>>>>>> 3d422426

    return mapped_labels


<<<<<<< HEAD
def mapping_statistics(
        input_labels: Union[list, Dict[str, Dict[str, list]], Dict[str, list]],
        mapped_labels: Union[list, Dict[str, Dict[str, list]], Dict[str, list]],
        subtotals: Dict[str, int] = None
) -> Dict:
    """Calculate mapping descriptive statistics."""
    statistics_dict = {}

    total_mapping = set()
    total_input = set()

    if _label_list_data_struct_check(mapped_labels) or _label_scores_dict_data_struct_check(mapped_labels):
        total_mapping = mapped_labels
        total_input = input_labels
        if len(total_input) != 0:
            statistics_dict['total'] = (len(total_mapping), len(total_mapping) / len(total_input))

    elif _type_dict_label_list_data_struct_check(mapped_labels) or _type_dict_label_scores_dict_data_struct_check(
            mapped_labels):
        for mapping_type, mapping in mapped_labels.items():

            if (_type_dict_label_list_data_struct_check(input_labels) or _type_dict_label_scores_dict_data_struct_check(
                    input_labels)) and mapping_type in input_labels.keys():
                if len(input_labels[mapping_type]) != 0:
                    statistics_dict[mapping_type] = (len(mapping), len(mapping) / len(input_labels[mapping_type]))
                else:
                    statistics_dict[mapping_type] = (0, 0)

                total_mapping.update(mapping)
                total_input.update(input_labels[mapping_type])
            else:
                if subtotals is None:
                    subtotal_input = len(input_labels)
                else:
                    subtotal_input = subtotals[mapping_type]

                if subtotal_input != 0:
                    statistics_dict[mapping_type] = (len(mapping), len(mapping) / subtotal_input)
                else:
                    statistics_dict[mapping_type] = (0, 0)

                total_input.update(input_labels)

            total_mapping.update(mapping)

        if subtotals:
            statistics_dict['total_mapping'] = total_mapping
            statistics_dict['total_input'] = total_input

        if len(total_input) != 0:
            statistics_dict['total'] = (len(total_mapping), len(total_mapping) / len(total_input))

    elif _two_dimensional_type_dict_label_scores_dict_data_struct_check(
            mapped_labels) or _two_dimensional_type_dict_label_list_data_struct_check(mapped_labels):

        subtotals_dict = defaultdict(set)

        for _, mapping_subdict in mapped_labels.items():
            for mapping_subtype, mapping_subdict in mapping_subdict.items():
                subtotals_dict[mapping_subtype].update(mapping_subdict)

        subtotals_dict = {
            mapping_subtype: len(mapping_subdict)
            for mapping_subtype, mapping_subdict in
            subtotals_dict.items()
        }

        for mapping_type, mapping_subdict in mapped_labels.items():
            percentage_dict_i = mapping_statistics(input_labels, mapping_subdict, subtotals=subtotals_dict)

            statistics_dict[mapping_type] = percentage_dict_i

            total_mapping.update(percentage_dict_i.pop('total_mapping'))
            total_input.update(percentage_dict_i.pop('total_input'))

        if len(total_input) != 0:
            subtotals_dict = {mapping_type: (mapping, mapping / len(total_input)) for mapping_type, mapping in
                              subtotals_dict.items()}
            subtotals_dict['total'] = (len(total_mapping), len(total_mapping) / len(total_input))

            statistics_dict['total'] = subtotals_dict

    else:
        raise TypeError(
            f'{EMOJI} The input labels data structure can not be processed for label mapping'
        )

    if len(total_input) == 0:
        statistics_dict['total'] = (0, 0)

    return statistics_dict


def _map_labels(
        input_labels: Union[list, Dict[str, Dict[str, int]], Dict[str, int], Dict[str, list]],
        background_labels: list,
        check_substrings: bool = False
) -> Union[list, Dict[str, Dict[str, int]], Dict[str, int], Dict[str, list]]:
    """Map nodes from input dataset to nodes in network to get a set of labelled and unlabelled nodes."""
    if _label_list_data_struct_check(input_labels):
        return _map_label_list(input_labels, background_labels, check_substrings)

    elif _label_scores_dict_data_struct_check(input_labels):
        return _map_label_dict(input_labels, background_labels, check_substrings)

    elif _type_dict_label_list_data_struct_check(input_labels):
        map_list = []
        for type, label_list in input_labels.items():
            map_list += _map_labels(label_list, background_labels, check_substrings)
        return map_list

    elif _type_dict_label_scores_dict_data_struct_check(input_labels):
        map_dict = {}
        for type, scores_dict in input_labels.items():
            map_dict.update(_map_labels(scores_dict, background_labels, check_substrings))
        return map_dict

    else:
        raise TypeError(
            f'{EMOJI} The input labels data structure can not be processed for label mapping'
        )


def _map_labels_to_background(
        input_labels: Union[list, Dict[str, Dict[str, int]], Dict[str, int], Dict[str, list]],
        background_labels: list,
        background_labels_type: str = None,
        check_substring: Union[List, bool] = None
) -> Union[Dict[str, Dict[str, int]], Dict[str, int]]:
    """Map labels from preprocessed input to background_labels to get a set of matched labels."""
    if _type_dict_label_scores_dict_data_struct_check(input_labels) or \
            _type_dict_label_list_data_struct_check(input_labels):

        if background_labels_type and background_labels_type in input_labels.keys():
            return _map_labels(input_labels[background_labels_type], background_labels,
                               check_substring is not None and background_labels_type in check_substring)
        return {
            type: _map_labels(label_list, background_labels,
                              check_substring is not None and type in check_substring)
            for type, label_list in input_labels.items()
            if _map_labels(label_list, background_labels,
                           check_substring is not None and type in check_substring) not in [[], {}]
        }

    return _map_labels(input_labels, background_labels, check_substring)


def _check_label_to_background_labels(
        label: str,
        label_list: List[Union[str, Tuple[str]]],
        substring: bool = False
) -> Union[str, None]:
    """Check if label string in a label list, also check further if substring checking."""
    if label in label_list:
        return label

    # If the first fast mapping check do not match, perform further mapping iteration
    for entity in label_list:

        if isinstance(entity, set) or isinstance(entity, tuple) or isinstance(entity, list):
            for subentity in entity:
                if not substring:
                    if str(subentity) == label:
                        return subentity
                elif str(subentity) in label or label in str(subentity):
                    return subentity

        elif substring and (str(entity) in label or label in str(entity)):
            return entity

    return None


def _map_label_list(
        input_labels: Union[str, Set[str], List[str]],
        background_labels: List[str],
        check_substrings: bool = False
) -> List[str]:
    """Map labels from preprocessed input to background_labels LIST to get a set of matched labels."""
    mapped_list = []
    for label in input_labels:
        if isinstance(label, str):
            label_bck = _check_label_to_background_labels(label, background_labels, check_substrings)
            if label_bck is not None:
                mapped_list.append(label_bck)
        elif isinstance(label, set) or isinstance(label, tuple) or isinstance(label, list):
            for sublabel in set(label):
                label_bck = _check_label_to_background_labels(sublabel, background_labels, check_substrings)
                if label_bck is not None:
                    mapped_list.append(label_bck)
        else:
            raise TypeError(
                f'{EMOJI} The input label "{label}" "{type(label)}" data type can not be processed for label mapping'
            )
    return mapped_list


def _map_label_dict(
        input_labels: Dict[Union[str, set], Union[int, float]],
        background_labels: list,
        check_substrings: bool = False
) -> Dict[str, Union[int, float]]:
    """Map labels from preprocessed input to background_labels DICT to get a set of matched labels."""
    mapped_dict = {}

    for label, v in input_labels.items():
        if isinstance(label, int) or isinstance(label, float):
            label = str(label)

        if isinstance(label, str):
            label_bck = _check_label_to_background_labels(label, background_labels, check_substrings)
            if label_bck is not None:
                mapped_dict[label_bck] = v

        elif isinstance(label, set) or isinstance(label, tuple) or isinstance(label, list):
            for sublabel in set(label):
                label_bck = _check_label_to_background_labels(sublabel, background_labels, check_substrings)
                if label_bck is not None:
                    mapped_dict[label_bck] = v
        else:
            raise TypeError(
                f'{EMOJI} The input label "{label}" "{type(label)}" data type can not be processed for label mapping'
            )

    return mapped_dict


"""Generate/format data input as a vector/matrix for the diffusion computation matching the kernel rows"""


def format_input_for_diffusion(
        processed_input: Union[list, Dict[str, int], Dict[str, Dict[str, int]], Dict[str, list]],
        kernel: Matrix,
        missing_value: int = -1,
        title=''
) -> Matrix:
    """Format/generate input vector/matrix according the data structure of the processed_data_input."""
    log.info("Formatting the processed to the reference kernel Matrix.")

    if _label_list_data_struct_check(processed_input):
        return format_categorical_input_vector_from_label_list(rows_labeled=processed_input,
                                                               col_label='scores',
                                                               kernel=kernel,
                                                               missing_value=missing_value,
                                                               title=title
                                                               )

    elif _type_dict_label_list_data_struct_check(processed_input):
        return format_categorical_input_matrix_from_label_list(rows_labels=list(processed_input.values()),
                                                               cols_labels=list(processed_input.keys()),
                                                               kernel=kernel,
                                                               missing_value=missing_value,
                                                               title=title
                                                               )

    elif _label_scores_dict_data_struct_check(processed_input):
        return format_input_vector_from_label_score_dict(labels_scores_dict=processed_input,
                                                         kernel=kernel,
                                                         missing_value=missing_value,
                                                         title=title
                                                         )

    elif _type_dict_label_scores_dict_data_struct_check(processed_input):
        return format_input_matrix_from_type_label_score_dict(type_dict_labels_scores_dict=processed_input,
                                                              kernel=kernel,
                                                              missing_value=missing_value,
                                                              title=title
                                                              )

=======
def mapping_statistics(input_labels: Union[list, Dict[str, Dict[str, int]], Dict[str, int], Dict[str, list]],
                       mapped_labels: Union[list, Dict[str, Dict[str, int]], Dict[str, int], Dict[str, list]]) -> Dict:
    """Get the mapping statistics."""
    percentage_dict = {}
    total_mapping = 0
    total_labels = 0

    if _label_list_data_struct_check(input_labels) or _label_scores_dict_data_struct_check(input_labels):
        total_mapping = len(input_labels)
        total_labels = len(mapped_labels)

    elif _type_dict_label_list_data_struct_check(input_labels) or _type_dict_label_scores_dict_data_struct_check(
            input_labels):
        for input_type, mapping in input_labels.items():
            if input_type in mapped_labels:
                percentage_dict[input_type] = len(mapping) / len(mapped_labels[input_type])
                total_mapping += len(mapping)
                total_labels += len(mapped_labels[input_type])

    else:
        raise TypeError(
            f'{EMOJI} The input labels data structure can not be processed for label mapping'
        )

    percentage_dict['General mapping'] = total_mapping / total_labels

    return percentage_dict


def _map_labels(input_labels: Union[list, Dict[str, Dict[str, int]], Dict[str, int], Dict[str, list]],
                background_labels: list,
                check_substrings: bool = False
                ) -> Union[list, Dict[str, Dict[str, int]], Dict[str, int], Dict[str, list]]:
    """Map nodes from input dataset to nodes in network to get a set of labelled and unlabelled nodes."""
    if _label_list_data_struct_check(input_labels):
        return _map_label_list(input_labels, background_labels, check_substrings)

    elif _label_scores_dict_data_struct_check(input_labels):
        return _map_label_dict(input_labels, background_labels, check_substrings)

    elif _type_dict_label_list_data_struct_check(input_labels):
        map_list = []
        for type, label_list in input_labels.items():
            map_list += _map_labels(label_list, background_labels, check_substrings)
        return map_list

    elif _type_dict_label_scores_dict_data_struct_check(input_labels):
        map_dict = {}
        for type, scores_dict in input_labels.items():
            map_dict.update(_map_labels(scores_dict, background_labels, check_substrings))
        return map_dict

    else:
        raise TypeError(
            f'{EMOJI} The input labels data structure can not be processed for label mapping'
        )


def _map_labels_to_background(input_labels: Union[list, Dict[str, Dict[str, int]], Dict[str, int], Dict[str, list]],
                              background_labels: list,
                              background_labels_type: str = None,
                              check_substring: Union[List, bool] = None
                              ) -> Union[Dict[str, Dict[str, int]],
                                         Dict[str, int]]:
    """Map labels from preprocessed input to background_labels to get a set of matched labels."""
    if _type_dict_label_scores_dict_data_struct_check(input_labels) or \
            _type_dict_label_list_data_struct_check(input_labels):

        if background_labels_type and background_labels_type in input_labels.keys():
            return _map_labels(input_labels[background_labels_type], background_labels,
                               check_substring is not None and background_labels_type in check_substring)
        return {
            type: _map_labels(label_list, background_labels,
                              check_substring is not None and type in check_substring)
            for type, label_list in input_labels.items()
            if _map_labels(label_list, background_labels,
                           check_substring is not None and type in check_substring) not in [[], {}]
        }

    return _map_labels(input_labels, background_labels, check_substring)


def _check_label_to_background_labels(label: str,
                                      label_list: List[Union[str, Tuple[str]]],
                                      substring: bool = False) -> Union[str, None]:
    """Check if label string in a label list, also check further if substring checking."""
    if label in label_list:
        return label

    # If the first fast mapping check do not match, perform further mapping iteration
    for entity in label_list:

        if isinstance(entity, set) or isinstance(entity, tuple) or isinstance(entity, list):
            for subentity in entity:
                if not substring:
                    if str(subentity) == label:
                        return subentity
                elif str(subentity) in label or label in str(subentity):
                    return subentity

        elif substring and (str(entity) in label or label in str(entity)):
            return entity

    return None


def _map_label_list(input_labels: Union[str, Set[str], List[str]],
                    background_labels: List[str],
                    check_substrings: bool = False) -> List[str]:
    """Map labels from preprocessed input to background_labels LIST to get a set of matched labels."""
    mapped_list = []
    for label in input_labels:
        if isinstance(label, str):
            label_bck = _check_label_to_background_labels(label, background_labels, check_substrings)
            if label_bck is not None:
                mapped_list.append(label_bck)
        elif isinstance(label, set) or isinstance(label, tuple) or isinstance(label, list):
            for sublabel in set(label):
                label_bck = _check_label_to_background_labels(sublabel, background_labels, check_substrings)
                if label_bck is not None:
                    mapped_list.append(label_bck)
        else:
            raise TypeError(
                f'{EMOJI} The input label "{label}" "{type(label)}" data type can not be processed for label mapping'
            )
    return mapped_list


def _map_label_dict(input_labels: Dict[Union[str, set], Union[int, float]],
                    background_labels: list,
                    check_substrings: bool = False) -> Dict[str, Union[int, float]]:
    """Map labels from preprocessed input to background_labels DICT to get a set of matched labels."""
    mapped_dict = {}

    for label, v in input_labels.items():
        if isinstance(label, int) or isinstance(label, float):
            label = str(label)

        if isinstance(label, str):
            label_bck = _check_label_to_background_labels(label, background_labels, check_substrings)
            if label_bck is not None:
                mapped_dict[label_bck] = v
        elif isinstance(label, set) or isinstance(label, tuple) or isinstance(label, list):
            for sublabel in set(label):
                label_bck = _check_label_to_background_labels(sublabel, background_labels, check_substrings)
                if label_bck is not None:
                    mapped_dict[label_bck] = v
        else:
            raise TypeError(
                f'{EMOJI} The input label "{label}" "{type(label)}" data type can not be processed for label mapping'
            )

    return mapped_dict


"""Generate/format data input as a vector/matrix for the diffusion computation matching the kernel rows"""


def format_input_for_diffusion(processed_input: Union[list, Dict[str, int], Dict[str, Dict[str, int]], Dict[str, list]],
                               kernel: Matrix,
                               missing_value: int = -1) -> Matrix:
    """Format/generate input vector/matrix according the data structure of the processed_data_input."""
    log.info("Formatting the processed to the reference kernel Matrix.")

    if _label_list_data_struct_check(processed_input):
        return format_categorical_input_vector_from_label_list(rows_labeled=processed_input,
                                                               col_label='scores',
                                                               kernel=kernel,
                                                               missing_value=missing_value
                                                               )

    elif _type_dict_label_list_data_struct_check(processed_input):
        return format_categorical_input_matrix_from_label_list(rows_labels=list(processed_input.values()),
                                                               cols_labels=list(processed_input.keys()),
                                                               kernel=kernel,
                                                               missing_value=missing_value
                                                               )

    elif _label_scores_dict_data_struct_check(processed_input):
        return format_input_vector_from_label_score_dict(labels_scores_dict=processed_input,
                                                         kernel=kernel,
                                                         missing_value=missing_value
                                                         )

    elif _type_dict_label_scores_dict_data_struct_check(processed_input):
        return format_input_matrix_from_type_label_score_dict(type_dict_labels_scores_dict=processed_input,
                                                              kernel=kernel,
                                                              missing_value=missing_value
                                                              )

>>>>>>> 3d422426
    else:
        raise TypeError(
            f'{EMOJI} The label/scores mapping data structure can not be processed for the input formatting.'
        )


"""Generate categorical (non-quantitative) input vector matrix from raw input dataset labels"""


<<<<<<< HEAD
def format_categorical_input_vector_from_label_list(
        rows_labeled: Union[set, list],
        col_label: Union[str, set, list],
        kernel: Matrix,
        missing_value: int = -1,
        rows_unlabeled=None,
        i: int = None,
        title=''
) -> Matrix:
=======
def format_categorical_input_vector_from_label_list(rows_labeled: Union[set, list],
                                                    col_label: Union[str, set, list],
                                                    kernel: Matrix,
                                                    missing_value: int = -1,
                                                    rows_unlabeled=None,
                                                    i: int = None
                                                    ) -> Matrix:
>>>>>>> 3d422426
    """Generate categoric input vector from labels."""
    if isinstance(col_label, str):
        col_label = [col_label]

    input_mat = Matrix(
        rows_labels=list(set(rows_labeled)),
        cols_labels=col_label,
<<<<<<< HEAD
        init_value=1,  # By default the categorical labeled input value is 1
        name=title
=======
        init_value=1  # By default the categorical input value is 1
>>>>>>> 3d422426
    )

    if rows_unlabeled:
        if i:
            rows_unlabeled = rows_unlabeled[i]

        input_mat.row_bind(
            matrix=Matrix(
                rows_labels=list(rows_unlabeled),
                cols_labels=col_label,
<<<<<<< HEAD
                init_value=0,  # By default the non labeled input value is 0
=======
                init_value=0  # By default the non labeled input value is 0
>>>>>>> 3d422426
            )
        )

    return input_mat.match_missing_rows(kernel.rows_labels, missing_value).match_rows(kernel)


<<<<<<< HEAD
def format_categorical_input_matrix_from_label_list(
        rows_labels: Union[set, list],
        cols_labels: Union[set, list],
        kernel: Matrix,
        missing_value: int = -1,
        rows_unlabeled=None,
        title=''
) -> Matrix:
=======
def format_categorical_input_matrix_from_label_list(rows_labels: Union[set, list],
                                                    cols_labels: Union[set, list],
                                                    kernel: Matrix,
                                                    missing_value: int = -1,
                                                    rows_unlabeled=None
                                                    ) -> Matrix:
>>>>>>> 3d422426
    """Generate input vector from labels."""
    if not isinstance(cols_labels, list):
        raise NotImplementedError('The column labels should be provided as a list.')

    if len(cols_labels) > 1:

        input_mat = format_categorical_input_vector_from_label_list(
            rows_labels[0],
            cols_labels[0],
            kernel,
            missing_value,
            rows_unlabeled,
<<<<<<< HEAD
            i=0,
            title=title
=======
            i=0
>>>>>>> 3d422426
        )

        for idx, row_label in enumerate(rows_labels[1:]):
            input_vector = format_categorical_input_vector_from_label_list(
                row_label,
                cols_labels[idx + 1],
                kernel,
                missing_value,
                rows_unlabeled,
                idx + 1
            )
            input_mat.col_bind(matrix=input_vector)

        return input_mat

    return format_categorical_input_vector_from_label_list(
        rows_labels,
        cols_labels,
        kernel,
        missing_value,
<<<<<<< HEAD
        rows_unlabeled,
        title=title
=======
        rows_unlabeled
>>>>>>> 3d422426
    )


"""Generate quantitative or binarized/categorical input vector matrix from preprocesed input dataset scores"""


<<<<<<< HEAD
def format_input_vector_from_label_score_dict(
        labels_scores_dict: Dict[str, int],
        kernel: Matrix,
        col_label: str = 'scores',
        missing_value: int = -1,
        rows_unlabeled: dict = None,  # TODO: To discuss
        type_k: bool = False,
        title=''
) -> Matrix:
=======
def format_input_vector_from_label_score_dict(labels_scores_dict: Dict[str, int],
                                              kernel: Matrix,
                                              col_label: str = 'scores',
                                              missing_value: int = -1,
                                              rows_unlabeled: dict = None,  # TODO: To discuss
                                              type_k: bool = False
                                              ) -> Matrix:
>>>>>>> 3d422426
    """Generate scores input vector from labels scores dict."""
    input_mat = Matrix(
        mat=np.transpose(np.array([list(labels_scores_dict.values())])),
        rows_labels=list(labels_scores_dict.keys()),
<<<<<<< HEAD
        cols_labels=[col_label],
        name=title
=======
        cols_labels=[col_label]
>>>>>>> 3d422426
    )

    if rows_unlabeled:
        if type_k:
            rows_unlabeled = rows_unlabeled[col_label]

        input_mat.row_bind(
            matrix=Matrix(
                mat=np.transpose(np.array([list(rows_unlabeled.values())])),
                rows_labels=list(rows_unlabeled.keys()),
<<<<<<< HEAD
                cols_labels=[col_label],
                name=title
=======
                cols_labels=[col_label]
>>>>>>> 3d422426
            )
        )

    return input_mat.match_missing_rows(kernel.rows_labels, missing_value).match_rows(kernel)


<<<<<<< HEAD
def format_input_matrix_from_type_label_score_dict(
        type_dict_labels_scores_dict: Union[Dict[str, Dict[str, int]], Dict[str, int]],
        kernel,
        missing_value: int = -1,
        rows_unlabeled=None,  # TODO: To discuss
        title=''
) -> Matrix:
=======
def format_input_matrix_from_type_label_score_dict(type_dict_labels_scores_dict: Union[Dict[str, Dict[str, int]],
                                                                                       Dict[str, int]],
                                                   kernel,
                                                   missing_value: int = -1,
                                                   rows_unlabeled=None,  # TODO: To discuss
                                                   ) -> Matrix:
>>>>>>> 3d422426
    """Generate input matrix from labels scores dict and/or handle type classification by columns."""
    if _type_dict_label_scores_dict_data_struct_check(type_dict_labels_scores_dict):

        init_k = get_random_key_from_dict(type_dict_labels_scores_dict)
        init_v = type_dict_labels_scores_dict.pop(init_k)

        input_mat = format_input_vector_from_label_score_dict(init_v,
                                                              kernel,
                                                              init_k,
                                                              missing_value,
                                                              rows_unlabeled,
<<<<<<< HEAD
                                                              True,
                                                              title=title
=======
                                                              True
>>>>>>> 3d422426
                                                              )

        for node_type, scores_dict in type_dict_labels_scores_dict.items():
            input_vector = format_input_vector_from_label_score_dict(scores_dict,
                                                                     kernel,
                                                                     node_type,
                                                                     missing_value,
                                                                     rows_unlabeled,
                                                                     True
                                                                     )
            input_mat.col_bind(matrix=input_vector)

        return input_mat
    else:
        return format_input_vector_from_label_score_dict(type_dict_labels_scores_dict, kernel)<|MERGE_RESOLUTION|>--- conflicted
+++ resolved
@@ -1,14 +1,6 @@
 # -*- coding: utf-8 -*-
 
 """Main matrix class and processing of input data."""
-<<<<<<< HEAD
-=======
-
-import logging
-from typing import Dict, Optional, Union, List, Set, Tuple
-
-import numpy as np
->>>>>>> 3d422426
 
 import logging
 from collections import defaultdict
@@ -20,18 +12,13 @@
 from .constants import *
 from .matrix import Matrix
 from .utils import from_pickle, from_json, from_dataframe_file, from_nparray_to_df, get_random_value_from_dict, \
-<<<<<<< HEAD
     get_random_key_from_dict, parse_xls_to_df, print_dict_dimensions
-=======
-    get_random_key_from_dict, parse_xls_to_df, log_dict
->>>>>>> 3d422426
 
 log = logging.getLogger(__name__)
 
 """Process input data"""
 
 
-<<<<<<< HEAD
 def process_map_and_format_input_data_for_diff(
         data_input: Union[str, pd.DataFrame, list, dict, np.ndarray, Matrix],
         kernel: Matrix,
@@ -44,19 +31,6 @@
         show_statistics: bool = True,
         **further_parse_args
 ) -> Matrix:
-=======
-def process_map_and_format_input_data_for_diff(data_input: Union[str, pd.DataFrame, list, dict, np.ndarray, Matrix],
-                                               kernel: Matrix,
-                                               method: str = 'raw',
-                                               binning: Optional[bool] = False,
-                                               absolute_value: Optional[bool] = False,
-                                               p_value: Optional[float] = None,
-                                               threshold: Optional[float] = None,
-                                               background_labels: Optional[Union[list, Dict[str, list]]] = None,
-                                               show_statistics: bool = True,
-                                               **further_parse_args
-                                               ) -> Matrix:
->>>>>>> 3d422426
     """Process miscellaneous data input, perform the mapping to the diffusion background network (as a kernel) and format it for the diffusion computation function.
 
     :param data_input: A miscellaneous data input to be processed/formatted for the diffuPy diffusion computation.
@@ -89,17 +63,12 @@
                                                                                        ),
                                                        background_labels=background_labels,
                                                        check_substrings=further_parse_args.get('check_substrings'),
-<<<<<<< HEAD
                                                        show_descriptive_stat=show_statistics
-=======
-                                                       show_statistics=show_statistics
->>>>>>> 3d422426
                                                        ),
                                       kernel
                                       )
 
 
-<<<<<<< HEAD
 def process_input_data(
         data_input: Union[str, list, dict, np.ndarray, pd.DataFrame],
         method: str = RAW,
@@ -109,16 +78,6 @@
         threshold: Optional[float] = 0.5,
         **further_parse_args
 ) -> Union[list, Dict[str, int], Dict[str, Dict[str, int]], Dict[str, list]]:
-=======
-def process_input_data(data_input: Union[str, list, dict, np.ndarray, pd.DataFrame],
-                       method: str = 'raw',
-                       binning: bool = False,
-                       absolute_value: bool = False,
-                       p_value: float = 0.05,
-                       threshold: Optional[float] = 0.5,
-                       **further_parse_args
-                       ) -> Union[list, Dict[str, int], Dict[str, Dict[str, int]], Dict[str, list]]:
->>>>>>> 3d422426
     """Pipeline the provided miscellaneous data input for further processing, in the following standardized data structures: label list, type_dict label lists, label-scores dict or type_dict label-scores dicts.
 
     :param data_input: A miscellaneous data input to be processed.
@@ -168,17 +127,11 @@
 """Process input formats"""
 
 
-<<<<<<< HEAD
 def _process_data_input_format(
         raw_data_input: Union[str, list, dict, np.ndarray, pd.DataFrame],
         separ_str: str = ', ',
         **further_parse_args
 ) -> Union[pd.DataFrame, list, Dict[str, Union[pd.DataFrame, list]]]:
-=======
-def _process_data_input_format(raw_data_input: Union[str, list, dict, np.ndarray, pd.DataFrame],
-                               separ_str: str = ', ',
-                               **further_parse_args) -> Union[pd.DataFrame, list, Dict[str, Union[pd.DataFrame, list]]]:
->>>>>>> 3d422426
     """Format the input as a label-score dataframe, a list or a labels or a type dict for latter input processing."""
     if isinstance(raw_data_input, str):
         # If the data input type is a string, mostly will be a path to the dataset file.
@@ -201,12 +154,8 @@
     elif isinstance(raw_data_input, dict):
         # If the data input type dict is a label-scores dict, codify it as a Panda's dataframe for latter processing.
         if _label_scores_dict_data_struct_check(raw_data_input):
-<<<<<<< HEAD
             df = pd.DataFrame.from_dict({NODE: list(raw_data_input.keys()), LOG_FC: list(raw_data_input.values())})
             return df
-=======
-            return pd.DataFrame.from_dict(raw_data_input, orient='index')
->>>>>>> 3d422426
         # Else it will be treated as a label_type dict, calling recursively the process input format for each type subset (key).
         else:
             # It is assumed that the all the dict values match the same data type.
@@ -256,7 +205,6 @@
 
 
 """Pipeline input scores"""
-<<<<<<< HEAD
 
 
 def _codify_input_data(
@@ -317,31 +265,6 @@
                                     p_value,
                                     threshold
                                     )
-=======
-
-
-def _codify_input_data(df: pd.DataFrame,
-                       method: str,
-                       binning: bool,
-                       absolute_value: bool,
-                       p_value: float,
-                       threshold: Optional[float],
-                       cols_titles_mapping: Optional[Dict[str, str]] = None
-                       ) -> Union[Dict[str, Dict[str, int]],
-                                  Dict[str, int]]:
-    """Process the input scores dataframe for the codifying process."""
-    # Rename dataframe column titles according (if) provided label_mapping.
-    if cols_titles_mapping is not None:
-        for label_to_rename, new_name in cols_titles_mapping.items():
-            if label_to_rename in df.columns:
-                df = df.rename(columns={label_to_rename: new_name})
-
-    # Ensure that node labeling is in the provided dataset.
-    if not any(n in df.columns for n in NODE_LABELING):
-        raise ValueError(
-            f'Ensure that your file contains a column {NODE_LABELING} with node IDs.'
-        )
->>>>>>> 3d422426
 
     # Standardize the title of the node column labeling column to 'Label', for later processing.
     if LABEL not in df.columns:
@@ -370,7 +293,6 @@
                                                                     )
         return codified_by_type_dict
 
-<<<<<<< HEAD
 def _codify_method_check(
         df: pd.DataFrame,
         method: str,
@@ -379,26 +301,6 @@
         p_value: float,
         threshold: Optional[float],
 ) -> Dict[str, int]:
-=======
-    else:
-        # Codify all the nodes of the dataframe.
-        return _codify_method_check(df,
-                                    method,
-                                    binning,
-                                    absolute_value,
-                                    p_value,
-                                    threshold
-                                    )
-
-
-def _codify_method_check(df: pd.DataFrame,
-                         method: str,
-                         binning: bool,
-                         absolute_value: bool,
-                         p_value: float,
-                         threshold: Optional[float],
-                         ) -> Dict[str, int]:
->>>>>>> 3d422426
     """Classify the input data codification according the diffusion method."""
     # Prepare input data for quantitative diffusion scoring methods
     if method == RAW or method == Z:
@@ -583,7 +485,6 @@
         get_random_value_from_dict(get_random_value_from_dict(v)), (int, float))
 
 
-<<<<<<< HEAD
 def _two_dimensional_type_dict_label_scores_dict_data_struct_check(v: Union[dict, list]) -> bool:
     """Check data structure type Dict[str, Dict[str, Dict[str, int]]]."""
     return isinstance(v, dict) and isinstance(get_random_value_from_dict(v), dict) and isinstance(
@@ -594,16 +495,10 @@
 def _label_list_data_struct_check(v: Union[dict, list]) -> bool:
     """Check data structure type list."""
     return isinstance(v, list) or isinstance(v, set)
-=======
-def _label_list_data_struct_check(v: Union[dict, list]) -> bool:
-    """Check data structure type list."""
-    return isinstance(v, list)
->>>>>>> 3d422426
 
 
 def _type_dict_label_list_data_struct_check(v: Union[dict, list]) -> bool:
     """Check data structure type Dict[str, list]."""
-<<<<<<< HEAD
     return isinstance(v, dict) and _label_list_data_struct_check(get_random_value_from_dict(v))
 
 
@@ -611,15 +506,11 @@
     """Check data structure type Dict[str, Dict[str, list]]."""
     return isinstance(v, dict) and isinstance(get_random_value_from_dict(v), dict) and _label_list_data_struct_check(
         get_random_value_from_dict(get_random_value_from_dict(v)))
-=======
-    return isinstance(v, dict) and isinstance(get_random_value_from_dict(v), list)
->>>>>>> 3d422426
 
 
 """Mappers from input to network background"""
 
 
-<<<<<<< HEAD
 def map_labels_input(
         input_labels: Union[list, Dict[str, int], Dict[str, list], Dict[str, Dict[str, int]]],
         background_labels: Union[list, Dict[str, list], Dict[str, Dict[str, list]]],
@@ -630,28 +521,13 @@
     log.info("Mapping the input labels to the background labels reference.")
 
     if _label_list_data_struct_check(background_labels):
-=======
-def map_labels_input(input_labels: Union[list, Dict[str, int], Dict[str, Dict[str, int]], Dict[str, list]],
-                     background_labels: Union[Dict[str, list], list],
-                     check_substrings: Union[List, bool] = None,
-                     show_statistics: bool = False) -> Union[Dict[str, int], list]:
-    """Get the mappings from preprocessed input_labels."""
-    log.info("Mapping the input labels to the background labels reference.")
-
-    """Map nodes from input dataset to nodes in network to get a set of labelled nodes."""
-    if isinstance(background_labels, list):
->>>>>>> 3d422426
         mapped_labels = _map_labels_to_background(input_labels,
                                                   background_labels,
                                                   check_substring=check_substrings)
 
-<<<<<<< HEAD
     # If type dict _map_labels_to_background for each classified input_labels.
     elif _type_dict_label_list_data_struct_check(background_labels) or _type_dict_label_scores_dict_data_struct_check(
             background_labels):
-=======
-    elif isinstance(background_labels, dict):
->>>>>>> 3d422426
         mapped_labels = {node_type: _map_labels_to_background(input_labels,
                                                               node_set,
                                                               background_labels_type=node_type,
@@ -663,7 +539,6 @@
                                                       background_labels_type=node_type,
                                                       check_substring=check_substrings) not in [[], {}]
                          }
-<<<<<<< HEAD
 
     # If two-dimensional type dict call recursively map_labels_input.
     elif _two_dimensional_type_dict_label_list_data_struct_check(
@@ -682,25 +557,17 @@
                                              ) not in [[], {}]
                          }
 
-=======
->>>>>>> 3d422426
     else:
         raise IOError(
             f'{EMOJI} The background mapping labels should be provided as a label list or as a type dict of label list.'
         )
 
-<<<<<<< HEAD
     if show_descriptive_stat:
         print_dict_dimensions(mapping_statistics(input_labels, mapped_labels), title='Mapping descriptive statistics')
-=======
-    if show_statistics:
-        log_dict(mapping_statistics(mapped_labels, input_labels))
->>>>>>> 3d422426
 
     return mapped_labels
 
 
-<<<<<<< HEAD
 def mapping_statistics(
         input_labels: Union[list, Dict[str, Dict[str, list]], Dict[str, list]],
         mapped_labels: Union[list, Dict[str, Dict[str, list]], Dict[str, list]],
@@ -745,6 +612,7 @@
                 total_input.update(input_labels)
 
             total_mapping.update(mapping)
+
 
         if subtotals:
             statistics_dict['total_mapping'] = total_mapping
@@ -914,7 +782,7 @@
             label_bck = _check_label_to_background_labels(label, background_labels, check_substrings)
             if label_bck is not None:
                 mapped_dict[label_bck] = v
-
+   
         elif isinstance(label, set) or isinstance(label, tuple) or isinstance(label, list):
             for sublabel in set(label):
                 label_bck = _check_label_to_background_labels(sublabel, background_labels, check_substrings)
@@ -970,198 +838,6 @@
                                                               title=title
                                                               )
 
-=======
-def mapping_statistics(input_labels: Union[list, Dict[str, Dict[str, int]], Dict[str, int], Dict[str, list]],
-                       mapped_labels: Union[list, Dict[str, Dict[str, int]], Dict[str, int], Dict[str, list]]) -> Dict:
-    """Get the mapping statistics."""
-    percentage_dict = {}
-    total_mapping = 0
-    total_labels = 0
-
-    if _label_list_data_struct_check(input_labels) or _label_scores_dict_data_struct_check(input_labels):
-        total_mapping = len(input_labels)
-        total_labels = len(mapped_labels)
-
-    elif _type_dict_label_list_data_struct_check(input_labels) or _type_dict_label_scores_dict_data_struct_check(
-            input_labels):
-        for input_type, mapping in input_labels.items():
-            if input_type in mapped_labels:
-                percentage_dict[input_type] = len(mapping) / len(mapped_labels[input_type])
-                total_mapping += len(mapping)
-                total_labels += len(mapped_labels[input_type])
-
-    else:
-        raise TypeError(
-            f'{EMOJI} The input labels data structure can not be processed for label mapping'
-        )
-
-    percentage_dict['General mapping'] = total_mapping / total_labels
-
-    return percentage_dict
-
-
-def _map_labels(input_labels: Union[list, Dict[str, Dict[str, int]], Dict[str, int], Dict[str, list]],
-                background_labels: list,
-                check_substrings: bool = False
-                ) -> Union[list, Dict[str, Dict[str, int]], Dict[str, int], Dict[str, list]]:
-    """Map nodes from input dataset to nodes in network to get a set of labelled and unlabelled nodes."""
-    if _label_list_data_struct_check(input_labels):
-        return _map_label_list(input_labels, background_labels, check_substrings)
-
-    elif _label_scores_dict_data_struct_check(input_labels):
-        return _map_label_dict(input_labels, background_labels, check_substrings)
-
-    elif _type_dict_label_list_data_struct_check(input_labels):
-        map_list = []
-        for type, label_list in input_labels.items():
-            map_list += _map_labels(label_list, background_labels, check_substrings)
-        return map_list
-
-    elif _type_dict_label_scores_dict_data_struct_check(input_labels):
-        map_dict = {}
-        for type, scores_dict in input_labels.items():
-            map_dict.update(_map_labels(scores_dict, background_labels, check_substrings))
-        return map_dict
-
-    else:
-        raise TypeError(
-            f'{EMOJI} The input labels data structure can not be processed for label mapping'
-        )
-
-
-def _map_labels_to_background(input_labels: Union[list, Dict[str, Dict[str, int]], Dict[str, int], Dict[str, list]],
-                              background_labels: list,
-                              background_labels_type: str = None,
-                              check_substring: Union[List, bool] = None
-                              ) -> Union[Dict[str, Dict[str, int]],
-                                         Dict[str, int]]:
-    """Map labels from preprocessed input to background_labels to get a set of matched labels."""
-    if _type_dict_label_scores_dict_data_struct_check(input_labels) or \
-            _type_dict_label_list_data_struct_check(input_labels):
-
-        if background_labels_type and background_labels_type in input_labels.keys():
-            return _map_labels(input_labels[background_labels_type], background_labels,
-                               check_substring is not None and background_labels_type in check_substring)
-        return {
-            type: _map_labels(label_list, background_labels,
-                              check_substring is not None and type in check_substring)
-            for type, label_list in input_labels.items()
-            if _map_labels(label_list, background_labels,
-                           check_substring is not None and type in check_substring) not in [[], {}]
-        }
-
-    return _map_labels(input_labels, background_labels, check_substring)
-
-
-def _check_label_to_background_labels(label: str,
-                                      label_list: List[Union[str, Tuple[str]]],
-                                      substring: bool = False) -> Union[str, None]:
-    """Check if label string in a label list, also check further if substring checking."""
-    if label in label_list:
-        return label
-
-    # If the first fast mapping check do not match, perform further mapping iteration
-    for entity in label_list:
-
-        if isinstance(entity, set) or isinstance(entity, tuple) or isinstance(entity, list):
-            for subentity in entity:
-                if not substring:
-                    if str(subentity) == label:
-                        return subentity
-                elif str(subentity) in label or label in str(subentity):
-                    return subentity
-
-        elif substring and (str(entity) in label or label in str(entity)):
-            return entity
-
-    return None
-
-
-def _map_label_list(input_labels: Union[str, Set[str], List[str]],
-                    background_labels: List[str],
-                    check_substrings: bool = False) -> List[str]:
-    """Map labels from preprocessed input to background_labels LIST to get a set of matched labels."""
-    mapped_list = []
-    for label in input_labels:
-        if isinstance(label, str):
-            label_bck = _check_label_to_background_labels(label, background_labels, check_substrings)
-            if label_bck is not None:
-                mapped_list.append(label_bck)
-        elif isinstance(label, set) or isinstance(label, tuple) or isinstance(label, list):
-            for sublabel in set(label):
-                label_bck = _check_label_to_background_labels(sublabel, background_labels, check_substrings)
-                if label_bck is not None:
-                    mapped_list.append(label_bck)
-        else:
-            raise TypeError(
-                f'{EMOJI} The input label "{label}" "{type(label)}" data type can not be processed for label mapping'
-            )
-    return mapped_list
-
-
-def _map_label_dict(input_labels: Dict[Union[str, set], Union[int, float]],
-                    background_labels: list,
-                    check_substrings: bool = False) -> Dict[str, Union[int, float]]:
-    """Map labels from preprocessed input to background_labels DICT to get a set of matched labels."""
-    mapped_dict = {}
-
-    for label, v in input_labels.items():
-        if isinstance(label, int) or isinstance(label, float):
-            label = str(label)
-
-        if isinstance(label, str):
-            label_bck = _check_label_to_background_labels(label, background_labels, check_substrings)
-            if label_bck is not None:
-                mapped_dict[label_bck] = v
-        elif isinstance(label, set) or isinstance(label, tuple) or isinstance(label, list):
-            for sublabel in set(label):
-                label_bck = _check_label_to_background_labels(sublabel, background_labels, check_substrings)
-                if label_bck is not None:
-                    mapped_dict[label_bck] = v
-        else:
-            raise TypeError(
-                f'{EMOJI} The input label "{label}" "{type(label)}" data type can not be processed for label mapping'
-            )
-
-    return mapped_dict
-
-
-"""Generate/format data input as a vector/matrix for the diffusion computation matching the kernel rows"""
-
-
-def format_input_for_diffusion(processed_input: Union[list, Dict[str, int], Dict[str, Dict[str, int]], Dict[str, list]],
-                               kernel: Matrix,
-                               missing_value: int = -1) -> Matrix:
-    """Format/generate input vector/matrix according the data structure of the processed_data_input."""
-    log.info("Formatting the processed to the reference kernel Matrix.")
-
-    if _label_list_data_struct_check(processed_input):
-        return format_categorical_input_vector_from_label_list(rows_labeled=processed_input,
-                                                               col_label='scores',
-                                                               kernel=kernel,
-                                                               missing_value=missing_value
-                                                               )
-
-    elif _type_dict_label_list_data_struct_check(processed_input):
-        return format_categorical_input_matrix_from_label_list(rows_labels=list(processed_input.values()),
-                                                               cols_labels=list(processed_input.keys()),
-                                                               kernel=kernel,
-                                                               missing_value=missing_value
-                                                               )
-
-    elif _label_scores_dict_data_struct_check(processed_input):
-        return format_input_vector_from_label_score_dict(labels_scores_dict=processed_input,
-                                                         kernel=kernel,
-                                                         missing_value=missing_value
-                                                         )
-
-    elif _type_dict_label_scores_dict_data_struct_check(processed_input):
-        return format_input_matrix_from_type_label_score_dict(type_dict_labels_scores_dict=processed_input,
-                                                              kernel=kernel,
-                                                              missing_value=missing_value
-                                                              )
-
->>>>>>> 3d422426
     else:
         raise TypeError(
             f'{EMOJI} The label/scores mapping data structure can not be processed for the input formatting.'
@@ -1171,7 +847,6 @@
 """Generate categorical (non-quantitative) input vector matrix from raw input dataset labels"""
 
 
-<<<<<<< HEAD
 def format_categorical_input_vector_from_label_list(
         rows_labeled: Union[set, list],
         col_label: Union[str, set, list],
@@ -1181,15 +856,6 @@
         i: int = None,
         title=''
 ) -> Matrix:
-=======
-def format_categorical_input_vector_from_label_list(rows_labeled: Union[set, list],
-                                                    col_label: Union[str, set, list],
-                                                    kernel: Matrix,
-                                                    missing_value: int = -1,
-                                                    rows_unlabeled=None,
-                                                    i: int = None
-                                                    ) -> Matrix:
->>>>>>> 3d422426
     """Generate categoric input vector from labels."""
     if isinstance(col_label, str):
         col_label = [col_label]
@@ -1197,12 +863,8 @@
     input_mat = Matrix(
         rows_labels=list(set(rows_labeled)),
         cols_labels=col_label,
-<<<<<<< HEAD
         init_value=1,  # By default the categorical labeled input value is 1
         name=title
-=======
-        init_value=1  # By default the categorical input value is 1
->>>>>>> 3d422426
     )
 
     if rows_unlabeled:
@@ -1213,18 +875,13 @@
             matrix=Matrix(
                 rows_labels=list(rows_unlabeled),
                 cols_labels=col_label,
-<<<<<<< HEAD
                 init_value=0,  # By default the non labeled input value is 0
-=======
-                init_value=0  # By default the non labeled input value is 0
->>>>>>> 3d422426
             )
         )
 
     return input_mat.match_missing_rows(kernel.rows_labels, missing_value).match_rows(kernel)
 
 
-<<<<<<< HEAD
 def format_categorical_input_matrix_from_label_list(
         rows_labels: Union[set, list],
         cols_labels: Union[set, list],
@@ -1233,14 +890,6 @@
         rows_unlabeled=None,
         title=''
 ) -> Matrix:
-=======
-def format_categorical_input_matrix_from_label_list(rows_labels: Union[set, list],
-                                                    cols_labels: Union[set, list],
-                                                    kernel: Matrix,
-                                                    missing_value: int = -1,
-                                                    rows_unlabeled=None
-                                                    ) -> Matrix:
->>>>>>> 3d422426
     """Generate input vector from labels."""
     if not isinstance(cols_labels, list):
         raise NotImplementedError('The column labels should be provided as a list.')
@@ -1253,12 +902,8 @@
             kernel,
             missing_value,
             rows_unlabeled,
-<<<<<<< HEAD
             i=0,
             title=title
-=======
-            i=0
->>>>>>> 3d422426
         )
 
         for idx, row_label in enumerate(rows_labels[1:]):
@@ -1279,19 +924,14 @@
         cols_labels,
         kernel,
         missing_value,
-<<<<<<< HEAD
         rows_unlabeled,
         title=title
-=======
-        rows_unlabeled
->>>>>>> 3d422426
     )
 
 
 """Generate quantitative or binarized/categorical input vector matrix from preprocesed input dataset scores"""
 
 
-<<<<<<< HEAD
 def format_input_vector_from_label_score_dict(
         labels_scores_dict: Dict[str, int],
         kernel: Matrix,
@@ -1301,25 +941,12 @@
         type_k: bool = False,
         title=''
 ) -> Matrix:
-=======
-def format_input_vector_from_label_score_dict(labels_scores_dict: Dict[str, int],
-                                              kernel: Matrix,
-                                              col_label: str = 'scores',
-                                              missing_value: int = -1,
-                                              rows_unlabeled: dict = None,  # TODO: To discuss
-                                              type_k: bool = False
-                                              ) -> Matrix:
->>>>>>> 3d422426
     """Generate scores input vector from labels scores dict."""
     input_mat = Matrix(
         mat=np.transpose(np.array([list(labels_scores_dict.values())])),
         rows_labels=list(labels_scores_dict.keys()),
-<<<<<<< HEAD
         cols_labels=[col_label],
         name=title
-=======
-        cols_labels=[col_label]
->>>>>>> 3d422426
     )
 
     if rows_unlabeled:
@@ -1330,19 +957,14 @@
             matrix=Matrix(
                 mat=np.transpose(np.array([list(rows_unlabeled.values())])),
                 rows_labels=list(rows_unlabeled.keys()),
-<<<<<<< HEAD
                 cols_labels=[col_label],
                 name=title
-=======
-                cols_labels=[col_label]
->>>>>>> 3d422426
             )
         )
 
     return input_mat.match_missing_rows(kernel.rows_labels, missing_value).match_rows(kernel)
 
 
-<<<<<<< HEAD
 def format_input_matrix_from_type_label_score_dict(
         type_dict_labels_scores_dict: Union[Dict[str, Dict[str, int]], Dict[str, int]],
         kernel,
@@ -1350,14 +972,6 @@
         rows_unlabeled=None,  # TODO: To discuss
         title=''
 ) -> Matrix:
-=======
-def format_input_matrix_from_type_label_score_dict(type_dict_labels_scores_dict: Union[Dict[str, Dict[str, int]],
-                                                                                       Dict[str, int]],
-                                                   kernel,
-                                                   missing_value: int = -1,
-                                                   rows_unlabeled=None,  # TODO: To discuss
-                                                   ) -> Matrix:
->>>>>>> 3d422426
     """Generate input matrix from labels scores dict and/or handle type classification by columns."""
     if _type_dict_label_scores_dict_data_struct_check(type_dict_labels_scores_dict):
 
@@ -1369,12 +983,8 @@
                                                               init_k,
                                                               missing_value,
                                                               rows_unlabeled,
-<<<<<<< HEAD
                                                               True,
                                                               title=title
-=======
-                                                              True
->>>>>>> 3d422426
                                                               )
 
         for node_type, scores_dict in type_dict_labels_scores_dict.items():
