Basic Usage
~~~~~~~~~~~
The two required input elements to run diffusion using DiffuPy are:
 1) A **network/graph**. (see Network-Input Formatting below)
 2) A **dataset of scores**. (see Scores-Input Formatting below)

.. image:: meta/DiffuPyScheme2.png
  :width: 400
  :alt: Alternative text

For its usability, you can either:

 - Use the `Command Line Interface (see cli) <https://github.com/multipaths/DiffuPy/blob/master/docs/source/cli.rst>`_.
 - Use *pythonically* the **functions** provided in *diffupy.diffuse*:

.. code-block:: python3

  from diffupy.diffuse import run_diffusion

  # DATA INPUT and GRAPH as PATHs -> returned as *PandasDataFrame*
  diffusion_scores = run_diffusion(~/data/input_scores.csv, ~/data/network.csv).as_pd_dataframe()

  # DATA INPUT and GRAPH as Python OBJECTS -> exported *as_csv*
  diffusion_scores = run_diffusion(input_scores, network).as_csv('~/output/diffusion_results.csv')

Methods
~~~~~~~
The diffusion method by default is *z*, which statistical normalization has previously shown to outperform.
Further parameters to adapt the propagation procedure are also provided, such as choosing from the available diffusion
methods or providing a custom method function. See `diffusion Methods and/or Method modularity
<https://github.com/multipaths/DiffuPy/blob/master/docs/source/diffusion.rst>`_.

.. code-block:: python3

  diffusion_scores_select_method = run_diffusion(input_scores, network, method = 'raw')

  from networkx import page_rank # Custom method function

  diffusion_scores_custom_method = run_diffusion(input_scores, network,  method = page_rank)

You can also provide your own kernel method or select among the ones provided in the *kernels.py* function which you can
provide as a *kernel_method* argument. By default *regularised_laplacian_kernel* is used.

.. code-block:: python3

  from diffupath.kernels import p_step_kernel # Custom kernel calculation function

  diffusion_scores_custom_kernel_method = run(input_scores, method = 'raw', kernel_method = p_step_kernel)

So *method* stands for the **diffusion process** method, and *kernel_method* for the **kernel calculation** method.

Formatting
----------

Before running diffusion algorithms on your network using DiffuPy, take into account the **graph and
input data/scores formats**. You can find specified here samples of supported input scores and networks.

Input format
~~~~~~~~~~~~~

The input is preprocessed and further mapped before the diffusion. See input mapping or `see process_input docs
<https://github.com/multipaths/DiffuPy/blob/master/docs/source/preprocessing.rst>`_ for further details. Here we
outline the input formats covered for its preprocessing.

Scores
--------
You can submit your dataset in any of the following formats:

- CSV (*.csv*)
- TSV (*.tsv*)
- *pandas.DataFrame*
- *List*
- *Dictionary*

(check Input dataset examples)

So you can **either** provide a **path** to a *.csv* or *.tsv* file:

.. code-block:: python3

  from diffupy.diffuse import run_diffusion

  diffusion_scores_from_file = run_diffusion('~/data/diffusion_scores.csv', network)

or **Pythonically** as a data structure as the *input_scores* parameter:

.. code-block:: python3

  data = {'Node':  ['A', 'B',...],
        'Node Type': ['Metabolite', 'Gene',...],
         ....
        }
  df = pd.DataFrame (data, columns = ['Node','Node Type',...])

  diffusion_scores_from_dict = run_diffusion(df, network)


Please ensure that the dataset minimally has a column 'Node' containing node IDs. You can also optionally add the
following columns to your dataset:

- NodeType
- LogFC [*]_
- p-value

.. [*] |Log| fold change

.. |Log| replace:: Log\ :sub:`2`

Networks
--------

If you would like to submit your own networks, please ensure they are in one of the following formats:

- BEL_ (.bel)

- CSV (.csv)

- Edge_ `list`__ (.lst)

- GML_ (.gml or .xml)

- GraphML_ (.graphml or .xml)

- Pickle (.pickle). BELGraph object from PyBEL_ 0.13.2

- TSV (.tsv)

- TXT (.txt)

.. _Edge: https://networkx.github.io/documentation/stable/reference/readwrite/edgelist.html
__ Edge_
.. _GraphML: http://graphml.graphdrawing.org
.. _BEL: https://language.bel.bio/
.. _GML: http://docs.yworks.com/yfiles/doc/developers-guide/gml.html
.. _PyBEL: https://github.com/pybel/pybel/


Minimally, please ensure each of the following columns are included in the network file you submit:

- Source
- Target

Optionally, you can choose to add a third column, "Relation" in your network (as in the example below). If the relation
between the **Source** and **Target** nodes is omitted, and/or if the directionality is ambiguous, either node can be
assigned as the **Source** or **Target**.

Kernel
--------
If you dispose of a precalculated kernel, you can provide directly the kernel object without needing to also provide a
graph object. As mentioned above, if you wish to use your kernel method function you can provide it as *kernel_method*
argument on the previous described functions:

Input dataset examples
~~~~~~~~~~~~~~~~~~~~~~

DiffuPath accepts several input formats which can be codified in different ways. See the
`diffusion scores <https://github.com/multipaths/DiffuPy/blob/master/docs/source/diffusion.rst>`_ summary for more
details on how the labels input are treated according each available method.

**1.** You can provide a dataset with a column 'Node' containing node IDs.

+------------+
|     Node   |
+============+
|      A     |
+------------+
|      B     |
+------------+
|      C     |
+------------+
|      D     |
+------------+

.. code-block:: python3

  from diffupy.diffuse import run_diffusion

  diffusion_scores = run_diffusion(dataframe_nodes, network)

Also as a list of nodes:

.. code-block:: python3

  ['A', 'B', 'C', 'D']

.. code-block:: python3

  diffusion_scores = run_diffusion(['A', 'B', 'C', 'D'], network)


**2.** You can also provide a dataset with a column 'Node' containing node IDs as well as a column 'NodeType',
indicating the entity type of the node to run diffusion by entity type.

+------------+--------------+
|     Node   |   NodeType   |
+============+==============+
|      A     |     Gene     |
+------------+--------------+
|      B     |     Gene     |
+------------+--------------+
|      C     |  Metabolite  |
+------------+--------------+
|      D     |    Gene      |
+------------+--------------+

Also as a dictionary of type:list of nodes :

.. code-block:: python3

  {'Gene': ['A', 'B', 'D'], 'Metabolite': ['C']}

.. code-block:: python3

  diffusion_scores = run_diffusion({'Genes': ['A', 'B', 'D'], 'Metabolites': ['C']}, network)


**3.** You can also choose to provide a dataset with a column 'Node' containing node IDs as well as a column 'logFC'
with their logFC. You may also add a 'NodeType' column to run diffusion by entity type.

+--------------+------------+
| Node         |   LogFC    |
+==============+============+
|      A       | 4          |
+--------------+------------+
|      B       | -1         |
+--------------+------------+
|      C       | 1.5        |
+--------------+------------+
|      D       | 3          |
+--------------+------------+

Also as a dictionary of node:score_value :

.. code-block:: python3

  {'A':-1, 'B':-1, 'C':1.5, 'D':4}

.. code-block:: python3

  diffusion_scores = run_diffusion({'A':-1, 'B':-1, 'C':1.5, 'D':4})

Combining point 2., you can also indicating the node type:

+--------------+------------+--------------+
| Node         |   LogFC    |   NodeType   |
+==============+============+==============+
|      A       | 4          |     Gene     |
+--------------+------------+--------------+
|      B       | -1         |     Gene     |
+--------------+------------+--------------+
|      C       | 1.5        |  Metabolite  |
+--------------+------------+--------------+
|      D       | 3          |    Gene      |
+--------------+------------+--------------+

Also as a dictionary of type:node:score_value :

.. code-block:: python3

  {Gene: {A:-1, B:-1, D:4}, Metabolite: {C:1.5}}

  diffusion_scores = run_diffusion({Gene: {A:-1, B:-1, D:4}, Metabolite: {C:1.5}}, network)


**4.** Finally, you can provide a dataset with a column 'Node' containing node IDs, a column 'logFC' with their logFC
and a column 'p-value' with adjusted p-values. You may also add a 'NodeType' column to run diffusion by entity type.

+--------------+------------+---------+
| Node         |   LogFC    | p-value |
+==============+============+=========+
|      A       | 4          | 0.03    |
+--------------+------------+---------+
|      B       | -1         | 0.05    |
+--------------+------------+---------+
|      C       | 1.5        | 0.001   |
+--------------+------------+---------+
|      D       | 3          | 0.07    |
+--------------+------------+---------+

This only accepted pythonicaly in dataaframe format.

See the `sample datasets <https://github.com/multipaths/DiffuPy/tree/master/examples/datasets>`_ directory for example
files.


Custom-network example
~~~~~~~~~~~~~~~~~~~~~~

+-----------+--------------+-------------+
|  Source   |   Target     |  Relation   |
+===========+==============+=============+
|     A     |      B       | Increase    |
+-----------+--------------+-------------+
|     B     |      C       | Association |
+-----------+--------------+-------------+
|     A     |      D       | Association |
+-----------+--------------+-------------+

You can also take a look at our `sample networks <https://github.com/multipaths/DiffuPy/tree/master/examples/networks>`_
folder for some examples.

Input Mapping/Coverage
~~~~~~~~~~~~~~~~~~~~~~
Even though it is not relevant for the input user usage, taking into account the input mapped entities over the
background network is relevant for the diffusion process assessment, since the coverage of the input implies the actual
entities-scores that are being diffused. In other words, only the entities whose labels match an entity in the network
will be further processed for diffusion.

Running diffusion will report the mapping as follows:

.. code-block:: RST

   Mapping descriptive statistics

   wikipathways:
   gene_nodes  (474, 0.1538961038961039)
   mirna_nodes  (2, 0.046511627906976744)
   metabolite_nodes  (12, 0.75)
   bp_nodes  (1, 0.004464285714285714)
   total  (489, 0.14540588760035683)

   kegg:
   gene_nodes  (1041, 0.337987012987013)
   mirna_nodes  (3, 0.06976744186046512)
   metabolite_nodes  (6, 0.375)
   bp_nodes  (12, 0.05357142857142857)
   total  (1062, 0.3157894736842105)

   reactome:
   gene_nodes  (709, 0.2301948051948052)
   mirna_nodes  (1, 0.023255813953488372)
   metabolite_nodes  (6, 0.375)
   total  (716, 0.22809812042051608)

   total:
   gene_nodes  (1461, 0.4344335414808207)
   mirna_nodes  (4, 0.0011894142134998512)
   metabolite_nodes  (13, 0.003865596193874517)
   bp_nodes  (13, 0.003865596193874517)
   total  (1491, 0.4433541480820696)

To graphically see the mapping coverage, you can also plot a `heatmap view of the mapping (see views)
<https://github.com/multipaths/DiffuPath/blob/master/docs/source/views.rst>`_. To see how the mapping is performed over
an input pipeline preprocessing, take a look at this `Jupyter Notebook
<https://nbviewer.jupyter.org/github/multipaths/Results/blob/master/notebooks/processing_datasets/dataset_1.ipynb>`_
or `see process_input docs <https://github.com/multipaths/DiffuPy/blob/master/docs/source/preprocessing.rst>`_
in DiffuPy.

Output format
~~~~~~~~~~~~~
The returned format is a custom *Matrix* type, with node labels as rows and a column with the diffusion score, which can
be exported into the following formats:

.. code-block:: python3

  diffusion_scores.to_dict()
<<<<<<< HEAD
  diffusion_scores.to_df()
  diffusion_scores.to_csv()
  diffusion_scores.to_nx_graph()
=======
  diffusion_scores.as_pd_dataframe()
  diffusion_scores.as_csv()
  diffusion_scores.to_nx_graph()

References
----------
.. [1] Picart-Armada, S., *et al.* (2017). `Null diffusion-based enrichment for metabolomics data
   <https://doi.org/10.1371/journal.pone.0189012>`_. *PloS one* 12.12.
>>>>>>> 2cc7184d
<|MERGE_RESOLUTION|>--- conflicted
+++ resolved
@@ -354,17 +354,6 @@
 .. code-block:: python3
 
   diffusion_scores.to_dict()
-<<<<<<< HEAD
-  diffusion_scores.to_df()
-  diffusion_scores.to_csv()
-  diffusion_scores.to_nx_graph()
-=======
   diffusion_scores.as_pd_dataframe()
   diffusion_scores.as_csv()
-  diffusion_scores.to_nx_graph()
-
-References
-----------
-.. [1] Picart-Armada, S., *et al.* (2017). `Null diffusion-based enrichment for metabolomics data
-   <https://doi.org/10.1371/journal.pone.0189012>`_. *PloS one* 12.12.
->>>>>>> 2cc7184d
+  diffusion_scores.to_nx_graph()